--- conflicted
+++ resolved
@@ -332,8 +332,6 @@
 	return UV_GLOBAL_GRU_MMR_BASE | offset | (pnode << uv_hub_info->m_val);
 }
 
-<<<<<<< HEAD
-=======
 static inline void uv_write_global_mmr8(int pnode, unsigned long offset, unsigned char val)
 {
 	writeb(val, uv_global_mmr64_address(pnode, offset));
@@ -344,7 +342,6 @@
 	return readb(uv_global_mmr64_address(pnode, offset));
 }
 
->>>>>>> 6be32571
 /*
  * Access hub local MMRs. Faster than using global space but only local MMRs
  * are accessible.
