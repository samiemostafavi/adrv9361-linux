/*
 *  linux/arch/alpha/kernel/osf_sys.c
 *
 *  Copyright (C) 1995  Linus Torvalds
 */

/*
 * This file handles some of the stranger OSF/1 system call interfaces.
 * Some of the system calls expect a non-C calling standard, others have
 * special parameter blocks..
 */

#include <linux/errno.h>
#include <linux/sched.h>
#include <linux/kernel.h>
#include <linux/mm.h>
#include <linux/smp.h>
#include <linux/smp_lock.h>
#include <linux/stddef.h>
#include <linux/syscalls.h>
#include <linux/unistd.h>
#include <linux/ptrace.h>
#include <linux/user.h>
#include <linux/utsname.h>
#include <linux/time.h>
#include <linux/timex.h>
#include <linux/major.h>
#include <linux/stat.h>
#include <linux/mman.h>
#include <linux/shm.h>
#include <linux/poll.h>
#include <linux/file.h>
#include <linux/types.h>
#include <linux/ipc.h>
#include <linux/namei.h>
#include <linux/uio.h>
#include <linux/vfs.h>
#include <linux/rcupdate.h>
#include <linux/slab.h>

#include <asm/fpu.h>
#include <asm/io.h>
#include <asm/uaccess.h>
#include <asm/system.h>
#include <asm/sysinfo.h>
#include <asm/hwrpb.h>
#include <asm/processor.h>

/*
 * Brk needs to return an error.  Still support Linux's brk(0) query idiom,
 * which OSF programs just shouldn't be doing.  We're still not quite
 * identical to OSF as we don't return 0 on success, but doing otherwise
 * would require changes to libc.  Hopefully this is good enough.
 */
SYSCALL_DEFINE1(osf_brk, unsigned long, brk)
{
	unsigned long retval = sys_brk(brk);
	if (brk && brk != retval)
		retval = -ENOMEM;
	return retval;
}
 
/*
 * This is pure guess-work..
 */
SYSCALL_DEFINE4(osf_set_program_attributes, unsigned long, text_start,
		unsigned long, text_len, unsigned long, bss_start,
		unsigned long, bss_len)
{
	struct mm_struct *mm;

	lock_kernel();
	mm = current->mm;
	mm->end_code = bss_start + bss_len;
	mm->start_brk = bss_start + bss_len;
	mm->brk = bss_start + bss_len;
#if 0
	printk("set_program_attributes(%lx %lx %lx %lx)\n",
		text_start, text_len, bss_start, bss_len);
#endif
	unlock_kernel();
	return 0;
}

/*
 * OSF/1 directory handling functions...
 *
 * The "getdents()" interface is much more sane: the "basep" stuff is
 * braindamage (it can't really handle filesystems where the directory
 * offset differences aren't the same as "d_reclen").
 */
#define NAME_OFFSET	offsetof (struct osf_dirent, d_name)

struct osf_dirent {
	unsigned int d_ino;
	unsigned short d_reclen;
	unsigned short d_namlen;
	char d_name[1];
};

struct osf_dirent_callback {
	struct osf_dirent __user *dirent;
	long __user *basep;
	unsigned int count;
	int error;
};

static int
osf_filldir(void *__buf, const char *name, int namlen, loff_t offset,
	    u64 ino, unsigned int d_type)
{
	struct osf_dirent __user *dirent;
	struct osf_dirent_callback *buf = (struct osf_dirent_callback *) __buf;
	unsigned int reclen = ALIGN(NAME_OFFSET + namlen + 1, sizeof(u32));
	unsigned int d_ino;

	buf->error = -EINVAL;	/* only used if we fail */
	if (reclen > buf->count)
		return -EINVAL;
	d_ino = ino;
	if (sizeof(d_ino) < sizeof(ino) && d_ino != ino) {
		buf->error = -EOVERFLOW;
		return -EOVERFLOW;
	}
	if (buf->basep) {
		if (put_user(offset, buf->basep))
			goto Efault;
		buf->basep = NULL;
	}
	dirent = buf->dirent;
	if (put_user(d_ino, &dirent->d_ino) ||
	    put_user(namlen, &dirent->d_namlen) ||
	    put_user(reclen, &dirent->d_reclen) ||
	    copy_to_user(dirent->d_name, name, namlen) ||
	    put_user(0, dirent->d_name + namlen))
		goto Efault;
	dirent = (void __user *)dirent + reclen;
	buf->dirent = dirent;
	buf->count -= reclen;
	return 0;
Efault:
	buf->error = -EFAULT;
	return -EFAULT;
}

SYSCALL_DEFINE4(osf_getdirentries, unsigned int, fd,
		struct osf_dirent __user *, dirent, unsigned int, count,
		long __user *, basep)
{
	int error;
	struct file *file;
	struct osf_dirent_callback buf;

	error = -EBADF;
	file = fget(fd);
	if (!file)
		goto out;

	buf.dirent = dirent;
	buf.basep = basep;
	buf.count = count;
	buf.error = 0;

	error = vfs_readdir(file, osf_filldir, &buf);
	if (error >= 0)
		error = buf.error;
	if (count != buf.count)
		error = count - buf.count;

	fput(file);
 out:
	return error;
}

#undef NAME_OFFSET

SYSCALL_DEFINE6(osf_mmap, unsigned long, addr, unsigned long, len,
		unsigned long, prot, unsigned long, flags, unsigned long, fd,
		unsigned long, off)
{
	unsigned long ret = -EINVAL;

#if 0
	if (flags & (_MAP_HASSEMAPHORE | _MAP_INHERIT | _MAP_UNALIGNED))
		printk("%s: unimplemented OSF mmap flags %04lx\n", 
			current->comm, flags);
#endif
	if ((off + PAGE_ALIGN(len)) < off)
		goto out;
	if (off & ~PAGE_MASK)
		goto out;
	ret = sys_mmap_pgoff(addr, len, prot, flags, fd, off >> PAGE_SHIFT);
 out:
	return ret;
}


/*
 * The OSF/1 statfs structure is much larger, but this should
 * match the beginning, at least.
 */
struct osf_statfs {
	short f_type;
	short f_flags;
	int f_fsize;
	int f_bsize;
	int f_blocks;
	int f_bfree;
	int f_bavail;
	int f_files;
	int f_ffree;
	__kernel_fsid_t f_fsid;
};

static int
linux_to_osf_statfs(struct kstatfs *linux_stat, struct osf_statfs __user *osf_stat,
		    unsigned long bufsiz)
{
	struct osf_statfs tmp_stat;

	tmp_stat.f_type = linux_stat->f_type;
	tmp_stat.f_flags = 0;	/* mount flags */
	tmp_stat.f_fsize = linux_stat->f_frsize;
	tmp_stat.f_bsize = linux_stat->f_bsize;
	tmp_stat.f_blocks = linux_stat->f_blocks;
	tmp_stat.f_bfree = linux_stat->f_bfree;
	tmp_stat.f_bavail = linux_stat->f_bavail;
	tmp_stat.f_files = linux_stat->f_files;
	tmp_stat.f_ffree = linux_stat->f_ffree;
	tmp_stat.f_fsid = linux_stat->f_fsid;
	if (bufsiz > sizeof(tmp_stat))
		bufsiz = sizeof(tmp_stat);
	return copy_to_user(osf_stat, &tmp_stat, bufsiz) ? -EFAULT : 0;
}

static int
do_osf_statfs(struct path *path, struct osf_statfs __user *buffer,
	      unsigned long bufsiz)
{
	struct kstatfs linux_stat;
	int error = vfs_statfs(path, &linux_stat);
	if (!error)
		error = linux_to_osf_statfs(&linux_stat, buffer, bufsiz);
	return error;	
}

SYSCALL_DEFINE3(osf_statfs, const char __user *, pathname,
		struct osf_statfs __user *, buffer, unsigned long, bufsiz)
{
	struct path path;
	int retval;

	retval = user_path(pathname, &path);
	if (!retval) {
<<<<<<< HEAD
		retval = do_osf_statfs(&path buffer, bufsiz);
=======
		retval = do_osf_statfs(&path, buffer, bufsiz);
>>>>>>> 053d8f66
		path_put(&path);
	}
	return retval;
}

SYSCALL_DEFINE3(osf_fstatfs, unsigned long, fd,
		struct osf_statfs __user *, buffer, unsigned long, bufsiz)
{
	struct file *file;
	int retval;

	retval = -EBADF;
	file = fget(fd);
	if (file) {
		retval = do_osf_statfs(&file->f_path, buffer, bufsiz);
		fput(file);
	}
	return retval;
}

/*
 * Uhh.. OSF/1 mount parameters aren't exactly obvious..
 *
 * Although to be frank, neither are the native Linux/i386 ones..
 */
struct ufs_args {
	char __user *devname;
	int flags;
	uid_t exroot;
};

struct cdfs_args {
	char __user *devname;
	int flags;
	uid_t exroot;

	/* This has lots more here, which Linux handles with the option block
	   but I'm too lazy to do the translation into ASCII.  */
};

struct procfs_args {
	char __user *devname;
	int flags;
	uid_t exroot;
};

/*
 * We can't actually handle ufs yet, so we translate UFS mounts to
 * ext2fs mounts. I wouldn't mind a UFS filesystem, but the UFS
 * layout is so braindead it's a major headache doing it.
 *
 * Just how long ago was it written? OTOH our UFS driver may be still
 * unhappy with OSF UFS. [CHECKME]
 */
static int
osf_ufs_mount(char *dirname, struct ufs_args __user *args, int flags)
{
	int retval;
	struct cdfs_args tmp;
	char *devname;

	retval = -EFAULT;
	if (copy_from_user(&tmp, args, sizeof(tmp)))
		goto out;
	devname = getname(tmp.devname);
	retval = PTR_ERR(devname);
	if (IS_ERR(devname))
		goto out;
	retval = do_mount(devname, dirname, "ext2", flags, NULL);
	putname(devname);
 out:
	return retval;
}

static int
osf_cdfs_mount(char *dirname, struct cdfs_args __user *args, int flags)
{
	int retval;
	struct cdfs_args tmp;
	char *devname;

	retval = -EFAULT;
	if (copy_from_user(&tmp, args, sizeof(tmp)))
		goto out;
	devname = getname(tmp.devname);
	retval = PTR_ERR(devname);
	if (IS_ERR(devname))
		goto out;
	retval = do_mount(devname, dirname, "iso9660", flags, NULL);
	putname(devname);
 out:
	return retval;
}

static int
osf_procfs_mount(char *dirname, struct procfs_args __user *args, int flags)
{
	struct procfs_args tmp;

	if (copy_from_user(&tmp, args, sizeof(tmp)))
		return -EFAULT;

	return do_mount("", dirname, "proc", flags, NULL);
}

SYSCALL_DEFINE4(osf_mount, unsigned long, typenr, const char __user *, path,
		int, flag, void __user *, data)
{
	int retval;
	char *name;

	name = getname(path);
	retval = PTR_ERR(name);
	if (IS_ERR(name))
		goto out;
	switch (typenr) {
	case 1:
		retval = osf_ufs_mount(name, data, flag);
		break;
	case 6:
		retval = osf_cdfs_mount(name, data, flag);
		break;
	case 9:
		retval = osf_procfs_mount(name, data, flag);
		break;
	default:
		retval = -EINVAL;
		printk("osf_mount(%ld, %x)\n", typenr, flag);
	}
	putname(name);
 out:
	return retval;
}

SYSCALL_DEFINE1(osf_utsname, char __user *, name)
{
	int error;

	down_read(&uts_sem);
	error = -EFAULT;
	if (copy_to_user(name + 0, utsname()->sysname, 32))
		goto out;
	if (copy_to_user(name + 32, utsname()->nodename, 32))
		goto out;
	if (copy_to_user(name + 64, utsname()->release, 32))
		goto out;
	if (copy_to_user(name + 96, utsname()->version, 32))
		goto out;
	if (copy_to_user(name + 128, utsname()->machine, 32))
		goto out;

	error = 0;
 out:
	up_read(&uts_sem);	
	return error;
}

SYSCALL_DEFINE0(getpagesize)
{
	return PAGE_SIZE;
}

SYSCALL_DEFINE0(getdtablesize)
{
	return sysctl_nr_open;
}

/*
 * For compatibility with OSF/1 only.  Use utsname(2) instead.
 */
SYSCALL_DEFINE2(osf_getdomainname, char __user *, name, int, namelen)
{
	unsigned len;
	int i;

	if (!access_ok(VERIFY_WRITE, name, namelen))
		return -EFAULT;

	len = namelen;
	if (namelen > 32)
		len = 32;

	down_read(&uts_sem);
	for (i = 0; i < len; ++i) {
		__put_user(utsname()->domainname[i], name + i);
		if (utsname()->domainname[i] == '\0')
			break;
	}
	up_read(&uts_sem);

	return 0;
}

/*
 * The following stuff should move into a header file should it ever
 * be labeled "officially supported."  Right now, there is just enough
 * support to avoid applications (such as tar) printing error
 * messages.  The attributes are not really implemented.
 */

/*
 * Values for Property list entry flag
 */
#define PLE_PROPAGATE_ON_COPY		0x1	/* cp(1) will copy entry
						   by default */
#define PLE_FLAG_MASK			0x1	/* Valid flag values */
#define PLE_FLAG_ALL			-1	/* All flag value */

struct proplistname_args {
	unsigned int pl_mask;
	unsigned int pl_numnames;
	char **pl_names;
};

union pl_args {
	struct setargs {
		char __user *path;
		long follow;
		long nbytes;
		char __user *buf;
	} set;
	struct fsetargs {
		long fd;
		long nbytes;
		char __user *buf;
	} fset;
	struct getargs {
		char __user *path;
		long follow;
		struct proplistname_args __user *name_args;
		long nbytes;
		char __user *buf;
		int __user *min_buf_size;
	} get;
	struct fgetargs {
		long fd;
		struct proplistname_args __user *name_args;
		long nbytes;
		char __user *buf;
		int __user *min_buf_size;
	} fget;
	struct delargs {
		char __user *path;
		long follow;
		struct proplistname_args __user *name_args;
	} del;
	struct fdelargs {
		long fd;
		struct proplistname_args __user *name_args;
	} fdel;
};

enum pl_code {
	PL_SET = 1, PL_FSET = 2,
	PL_GET = 3, PL_FGET = 4,
	PL_DEL = 5, PL_FDEL = 6
};

SYSCALL_DEFINE2(osf_proplist_syscall, enum pl_code, code,
		union pl_args __user *, args)
{
	long error;
	int __user *min_buf_size_ptr;

	lock_kernel();
	switch (code) {
	case PL_SET:
		if (get_user(error, &args->set.nbytes))
			error = -EFAULT;
		break;
	case PL_FSET:
		if (get_user(error, &args->fset.nbytes))
			error = -EFAULT;
		break;
	case PL_GET:
		error = get_user(min_buf_size_ptr, &args->get.min_buf_size);
		if (error)
			break;
		error = put_user(0, min_buf_size_ptr);
		break;
	case PL_FGET:
		error = get_user(min_buf_size_ptr, &args->fget.min_buf_size);
		if (error)
			break;
		error = put_user(0, min_buf_size_ptr);
		break;
	case PL_DEL:
	case PL_FDEL:
		error = 0;
		break;
	default:
		error = -EOPNOTSUPP;
		break;
	};
	unlock_kernel();
	return error;
}

SYSCALL_DEFINE2(osf_sigstack, struct sigstack __user *, uss,
		struct sigstack __user *, uoss)
{
	unsigned long usp = rdusp();
	unsigned long oss_sp = current->sas_ss_sp + current->sas_ss_size;
	unsigned long oss_os = on_sig_stack(usp);
	int error;

	if (uss) {
		void __user *ss_sp;

		error = -EFAULT;
		if (get_user(ss_sp, &uss->ss_sp))
			goto out;

		/* If the current stack was set with sigaltstack, don't
		   swap stacks while we are on it.  */
		error = -EPERM;
		if (current->sas_ss_sp && on_sig_stack(usp))
			goto out;

		/* Since we don't know the extent of the stack, and we don't
		   track onstack-ness, but rather calculate it, we must 
		   presume a size.  Ho hum this interface is lossy.  */
		current->sas_ss_sp = (unsigned long)ss_sp - SIGSTKSZ;
		current->sas_ss_size = SIGSTKSZ;
	}

	if (uoss) {
		error = -EFAULT;
		if (! access_ok(VERIFY_WRITE, uoss, sizeof(*uoss))
		    || __put_user(oss_sp, &uoss->ss_sp)
		    || __put_user(oss_os, &uoss->ss_onstack))
			goto out;
	}

	error = 0;
 out:
	return error;
}

SYSCALL_DEFINE3(osf_sysinfo, int, command, char __user *, buf, long, count)
{
	char *sysinfo_table[] = {
		utsname()->sysname,
		utsname()->nodename,
		utsname()->release,
		utsname()->version,
		utsname()->machine,
		"alpha",	/* instruction set architecture */
		"dummy",	/* hardware serial number */
		"dummy",	/* hardware manufacturer */
		"dummy",	/* secure RPC domain */
	};
	unsigned long offset;
	char *res;
	long len, err = -EINVAL;

	offset = command-1;
	if (offset >= ARRAY_SIZE(sysinfo_table)) {
		/* Digital UNIX has a few unpublished interfaces here */
		printk("sysinfo(%d)", command);
		goto out;
	}

	down_read(&uts_sem);
	res = sysinfo_table[offset];
	len = strlen(res)+1;
	if (len > count)
		len = count;
	if (copy_to_user(buf, res, len))
		err = -EFAULT;
	else
		err = 0;
	up_read(&uts_sem);
 out:
	return err;
}

SYSCALL_DEFINE5(osf_getsysinfo, unsigned long, op, void __user *, buffer,
		unsigned long, nbytes, int __user *, start, void __user *, arg)
{
	unsigned long w;
	struct percpu_struct *cpu;

	switch (op) {
	case GSI_IEEE_FP_CONTROL:
		/* Return current software fp control & status bits.  */
		/* Note that DU doesn't verify available space here.  */

 		w = current_thread_info()->ieee_state & IEEE_SW_MASK;
 		w = swcr_update_status(w, rdfpcr());
		if (put_user(w, (unsigned long __user *) buffer))
			return -EFAULT;
		return 0;

	case GSI_IEEE_STATE_AT_SIGNAL:
		/*
		 * Not sure anybody will ever use this weird stuff.  These
		 * ops can be used (under OSF/1) to set the fpcr that should
		 * be used when a signal handler starts executing.
		 */
		break;

 	case GSI_UACPROC:
		if (nbytes < sizeof(unsigned int))
			return -EINVAL;
 		w = (current_thread_info()->flags >> UAC_SHIFT) & UAC_BITMASK;
 		if (put_user(w, (unsigned int __user *)buffer))
 			return -EFAULT;
 		return 1;

	case GSI_PROC_TYPE:
		if (nbytes < sizeof(unsigned long))
			return -EINVAL;
		cpu = (struct percpu_struct*)
		  ((char*)hwrpb + hwrpb->processor_offset);
		w = cpu->type;
		if (put_user(w, (unsigned long  __user*)buffer))
			return -EFAULT;
		return 1;

	case GSI_GET_HWRPB:
		if (nbytes < sizeof(*hwrpb))
			return -EINVAL;
		if (copy_to_user(buffer, hwrpb, nbytes) != 0)
			return -EFAULT;
		return 1;

	default:
		break;
	}

	return -EOPNOTSUPP;
}

SYSCALL_DEFINE5(osf_setsysinfo, unsigned long, op, void __user *, buffer,
		unsigned long, nbytes, int __user *, start, void __user *, arg)
{
	switch (op) {
	case SSI_IEEE_FP_CONTROL: {
		unsigned long swcr, fpcr;
		unsigned int *state;

		/* 
		 * Alpha Architecture Handbook 4.7.7.3:
		 * To be fully IEEE compiant, we must track the current IEEE
		 * exception state in software, because spurious bits can be
		 * set in the trap shadow of a software-complete insn.
		 */

		if (get_user(swcr, (unsigned long __user *)buffer))
			return -EFAULT;
		state = &current_thread_info()->ieee_state;

		/* Update softare trap enable bits.  */
		*state = (*state & ~IEEE_SW_MASK) | (swcr & IEEE_SW_MASK);

		/* Update the real fpcr.  */
		fpcr = rdfpcr() & FPCR_DYN_MASK;
		fpcr |= ieee_swcr_to_fpcr(swcr);
		wrfpcr(fpcr);

		return 0;
	}

	case SSI_IEEE_RAISE_EXCEPTION: {
		unsigned long exc, swcr, fpcr, fex;
		unsigned int *state;

		if (get_user(exc, (unsigned long __user *)buffer))
			return -EFAULT;
		state = &current_thread_info()->ieee_state;
		exc &= IEEE_STATUS_MASK;

		/* Update softare trap enable bits.  */
 		swcr = (*state & IEEE_SW_MASK) | exc;
		*state |= exc;

		/* Update the real fpcr.  */
		fpcr = rdfpcr();
		fpcr |= ieee_swcr_to_fpcr(swcr);
		wrfpcr(fpcr);

 		/* If any exceptions set by this call, and are unmasked,
		   send a signal.  Old exceptions are not signaled.  */
		fex = (exc >> IEEE_STATUS_TO_EXCSUM_SHIFT) & swcr;
 		if (fex) {
			siginfo_t info;
			int si_code = 0;

			if (fex & IEEE_TRAP_ENABLE_DNO) si_code = FPE_FLTUND;
			if (fex & IEEE_TRAP_ENABLE_INE) si_code = FPE_FLTRES;
			if (fex & IEEE_TRAP_ENABLE_UNF) si_code = FPE_FLTUND;
			if (fex & IEEE_TRAP_ENABLE_OVF) si_code = FPE_FLTOVF;
			if (fex & IEEE_TRAP_ENABLE_DZE) si_code = FPE_FLTDIV;
			if (fex & IEEE_TRAP_ENABLE_INV) si_code = FPE_FLTINV;

			info.si_signo = SIGFPE;
			info.si_errno = 0;
			info.si_code = si_code;
			info.si_addr = NULL;  /* FIXME */
 			send_sig_info(SIGFPE, &info, current);
 		}
		return 0;
	}

	case SSI_IEEE_STATE_AT_SIGNAL:
	case SSI_IEEE_IGNORE_STATE_AT_SIGNAL:
		/*
		 * Not sure anybody will ever use this weird stuff.  These
		 * ops can be used (under OSF/1) to set the fpcr that should
		 * be used when a signal handler starts executing.
		 */
		break;

 	case SSI_NVPAIRS: {
		unsigned long v, w, i;
		unsigned int old, new;
		
 		for (i = 0; i < nbytes; ++i) {

 			if (get_user(v, 2*i + (unsigned int __user *)buffer))
 				return -EFAULT;
 			if (get_user(w, 2*i + 1 + (unsigned int __user *)buffer))
 				return -EFAULT;
 			switch (v) {
 			case SSIN_UACPROC:
			again:
				old = current_thread_info()->flags;
				new = old & ~(UAC_BITMASK << UAC_SHIFT);
				new = new | (w & UAC_BITMASK) << UAC_SHIFT;
				if (cmpxchg(&current_thread_info()->flags,
					    old, new) != old)
					goto again;
 				break;
 
 			default:
 				return -EOPNOTSUPP;
 			}
 		}
 		return 0;
	}
 
	default:
		break;
	}

	return -EOPNOTSUPP;
}

/* Translations due to the fact that OSF's time_t is an int.  Which
   affects all sorts of things, like timeval and itimerval.  */

extern struct timezone sys_tz;

struct timeval32
{
    int tv_sec, tv_usec;
};

struct itimerval32
{
    struct timeval32 it_interval;
    struct timeval32 it_value;
};

static inline long
get_tv32(struct timeval *o, struct timeval32 __user *i)
{
	return (!access_ok(VERIFY_READ, i, sizeof(*i)) ||
		(__get_user(o->tv_sec, &i->tv_sec) |
		 __get_user(o->tv_usec, &i->tv_usec)));
}

static inline long
put_tv32(struct timeval32 __user *o, struct timeval *i)
{
	return (!access_ok(VERIFY_WRITE, o, sizeof(*o)) ||
		(__put_user(i->tv_sec, &o->tv_sec) |
		 __put_user(i->tv_usec, &o->tv_usec)));
}

static inline long
get_it32(struct itimerval *o, struct itimerval32 __user *i)
{
	return (!access_ok(VERIFY_READ, i, sizeof(*i)) ||
		(__get_user(o->it_interval.tv_sec, &i->it_interval.tv_sec) |
		 __get_user(o->it_interval.tv_usec, &i->it_interval.tv_usec) |
		 __get_user(o->it_value.tv_sec, &i->it_value.tv_sec) |
		 __get_user(o->it_value.tv_usec, &i->it_value.tv_usec)));
}

static inline long
put_it32(struct itimerval32 __user *o, struct itimerval *i)
{
	return (!access_ok(VERIFY_WRITE, o, sizeof(*o)) ||
		(__put_user(i->it_interval.tv_sec, &o->it_interval.tv_sec) |
		 __put_user(i->it_interval.tv_usec, &o->it_interval.tv_usec) |
		 __put_user(i->it_value.tv_sec, &o->it_value.tv_sec) |
		 __put_user(i->it_value.tv_usec, &o->it_value.tv_usec)));
}

static inline void
jiffies_to_timeval32(unsigned long jiffies, struct timeval32 *value)
{
	value->tv_usec = (jiffies % HZ) * (1000000L / HZ);
	value->tv_sec = jiffies / HZ;
}

SYSCALL_DEFINE2(osf_gettimeofday, struct timeval32 __user *, tv,
		struct timezone __user *, tz)
{
	if (tv) {
		struct timeval ktv;
		do_gettimeofday(&ktv);
		if (put_tv32(tv, &ktv))
			return -EFAULT;
	}
	if (tz) {
		if (copy_to_user(tz, &sys_tz, sizeof(sys_tz)))
			return -EFAULT;
	}
	return 0;
}

SYSCALL_DEFINE2(osf_settimeofday, struct timeval32 __user *, tv,
		struct timezone __user *, tz)
{
	struct timespec kts;
	struct timezone ktz;

 	if (tv) {
		if (get_tv32((struct timeval *)&kts, tv))
			return -EFAULT;
	}
	if (tz) {
		if (copy_from_user(&ktz, tz, sizeof(*tz)))
			return -EFAULT;
	}

	kts.tv_nsec *= 1000;

	return do_sys_settimeofday(tv ? &kts : NULL, tz ? &ktz : NULL);
}

SYSCALL_DEFINE2(osf_getitimer, int, which, struct itimerval32 __user *, it)
{
	struct itimerval kit;
	int error;

	error = do_getitimer(which, &kit);
	if (!error && put_it32(it, &kit))
		error = -EFAULT;

	return error;
}

SYSCALL_DEFINE3(osf_setitimer, int, which, struct itimerval32 __user *, in,
		struct itimerval32 __user *, out)
{
	struct itimerval kin, kout;
	int error;

	if (in) {
		if (get_it32(&kin, in))
			return -EFAULT;
	} else
		memset(&kin, 0, sizeof(kin));

	error = do_setitimer(which, &kin, out ? &kout : NULL);
	if (error || !out)
		return error;

	if (put_it32(out, &kout))
		return -EFAULT;

	return 0;

}

SYSCALL_DEFINE2(osf_utimes, const char __user *, filename,
		struct timeval32 __user *, tvs)
{
	struct timespec tv[2];

	if (tvs) {
		struct timeval ktvs[2];
		if (get_tv32(&ktvs[0], &tvs[0]) ||
		    get_tv32(&ktvs[1], &tvs[1]))
			return -EFAULT;

		if (ktvs[0].tv_usec < 0 || ktvs[0].tv_usec >= 1000000 ||
		    ktvs[1].tv_usec < 0 || ktvs[1].tv_usec >= 1000000)
			return -EINVAL;

		tv[0].tv_sec = ktvs[0].tv_sec;
		tv[0].tv_nsec = 1000 * ktvs[0].tv_usec;
		tv[1].tv_sec = ktvs[1].tv_sec;
		tv[1].tv_nsec = 1000 * ktvs[1].tv_usec;
	}

	return do_utimes(AT_FDCWD, filename, tvs ? tv : NULL, 0);
}

#define MAX_SELECT_SECONDS \
	((unsigned long) (MAX_SCHEDULE_TIMEOUT / HZ)-1)

SYSCALL_DEFINE5(osf_select, int, n, fd_set __user *, inp, fd_set __user *, outp,
		fd_set __user *, exp, struct timeval32 __user *, tvp)
{
	struct timespec end_time, *to = NULL;
	if (tvp) {
		time_t sec, usec;

		to = &end_time;

		if (!access_ok(VERIFY_READ, tvp, sizeof(*tvp))
		    || __get_user(sec, &tvp->tv_sec)
		    || __get_user(usec, &tvp->tv_usec)) {
		    	return -EFAULT;
		}

		if (sec < 0 || usec < 0)
			return -EINVAL;

		if (poll_select_set_timeout(to, sec, usec * NSEC_PER_USEC))
			return -EINVAL;		

	}

	/* OSF does not copy back the remaining time.  */
	return core_sys_select(n, inp, outp, exp, to);
}

struct rusage32 {
	struct timeval32 ru_utime;	/* user time used */
	struct timeval32 ru_stime;	/* system time used */
	long	ru_maxrss;		/* maximum resident set size */
	long	ru_ixrss;		/* integral shared memory size */
	long	ru_idrss;		/* integral unshared data size */
	long	ru_isrss;		/* integral unshared stack size */
	long	ru_minflt;		/* page reclaims */
	long	ru_majflt;		/* page faults */
	long	ru_nswap;		/* swaps */
	long	ru_inblock;		/* block input operations */
	long	ru_oublock;		/* block output operations */
	long	ru_msgsnd;		/* messages sent */
	long	ru_msgrcv;		/* messages received */
	long	ru_nsignals;		/* signals received */
	long	ru_nvcsw;		/* voluntary context switches */
	long	ru_nivcsw;		/* involuntary " */
};

SYSCALL_DEFINE2(osf_getrusage, int, who, struct rusage32 __user *, ru)
{
	struct rusage32 r;

	if (who != RUSAGE_SELF && who != RUSAGE_CHILDREN)
		return -EINVAL;

	memset(&r, 0, sizeof(r));
	switch (who) {
	case RUSAGE_SELF:
		jiffies_to_timeval32(current->utime, &r.ru_utime);
		jiffies_to_timeval32(current->stime, &r.ru_stime);
		r.ru_minflt = current->min_flt;
		r.ru_majflt = current->maj_flt;
		break;
	case RUSAGE_CHILDREN:
		jiffies_to_timeval32(current->signal->cutime, &r.ru_utime);
		jiffies_to_timeval32(current->signal->cstime, &r.ru_stime);
		r.ru_minflt = current->signal->cmin_flt;
		r.ru_majflt = current->signal->cmaj_flt;
		break;
	}

	return copy_to_user(ru, &r, sizeof(r)) ? -EFAULT : 0;
}

SYSCALL_DEFINE4(osf_wait4, pid_t, pid, int __user *, ustatus, int, options,
		struct rusage32 __user *, ur)
{
	struct rusage r;
	long ret, err;
	mm_segment_t old_fs;

	if (!ur)
		return sys_wait4(pid, ustatus, options, NULL);

	old_fs = get_fs();
		
	set_fs (KERNEL_DS);
	ret = sys_wait4(pid, ustatus, options, (struct rusage __user *) &r);
	set_fs (old_fs);

	if (!access_ok(VERIFY_WRITE, ur, sizeof(*ur)))
		return -EFAULT;

	err = 0;
	err |= __put_user(r.ru_utime.tv_sec, &ur->ru_utime.tv_sec);
	err |= __put_user(r.ru_utime.tv_usec, &ur->ru_utime.tv_usec);
	err |= __put_user(r.ru_stime.tv_sec, &ur->ru_stime.tv_sec);
	err |= __put_user(r.ru_stime.tv_usec, &ur->ru_stime.tv_usec);
	err |= __put_user(r.ru_maxrss, &ur->ru_maxrss);
	err |= __put_user(r.ru_ixrss, &ur->ru_ixrss);
	err |= __put_user(r.ru_idrss, &ur->ru_idrss);
	err |= __put_user(r.ru_isrss, &ur->ru_isrss);
	err |= __put_user(r.ru_minflt, &ur->ru_minflt);
	err |= __put_user(r.ru_majflt, &ur->ru_majflt);
	err |= __put_user(r.ru_nswap, &ur->ru_nswap);
	err |= __put_user(r.ru_inblock, &ur->ru_inblock);
	err |= __put_user(r.ru_oublock, &ur->ru_oublock);
	err |= __put_user(r.ru_msgsnd, &ur->ru_msgsnd);
	err |= __put_user(r.ru_msgrcv, &ur->ru_msgrcv);
	err |= __put_user(r.ru_nsignals, &ur->ru_nsignals);
	err |= __put_user(r.ru_nvcsw, &ur->ru_nvcsw);
	err |= __put_user(r.ru_nivcsw, &ur->ru_nivcsw);

	return err ? err : ret;
}

/*
 * I don't know what the parameters are: the first one
 * seems to be a timeval pointer, and I suspect the second
 * one is the time remaining.. Ho humm.. No documentation.
 */
SYSCALL_DEFINE2(osf_usleep_thread, struct timeval32 __user *, sleep,
		struct timeval32 __user *, remain)
{
	struct timeval tmp;
	unsigned long ticks;

	if (get_tv32(&tmp, sleep))
		goto fault;

	ticks = timeval_to_jiffies(&tmp);

	ticks = schedule_timeout_interruptible(ticks);

	if (remain) {
		jiffies_to_timeval(ticks, &tmp);
		if (put_tv32(remain, &tmp))
			goto fault;
	}
	
	return 0;
 fault:
	return -EFAULT;
}


struct timex32 {
	unsigned int modes;	/* mode selector */
	long offset;		/* time offset (usec) */
	long freq;		/* frequency offset (scaled ppm) */
	long maxerror;		/* maximum error (usec) */
	long esterror;		/* estimated error (usec) */
	int status;		/* clock command/status */
	long constant;		/* pll time constant */
	long precision;		/* clock precision (usec) (read only) */
	long tolerance;		/* clock frequency tolerance (ppm)
				 * (read only)
				 */
	struct timeval32 time;	/* (read only) */
	long tick;		/* (modified) usecs between clock ticks */

	long ppsfreq;           /* pps frequency (scaled ppm) (ro) */
	long jitter;            /* pps jitter (us) (ro) */
	int shift;              /* interval duration (s) (shift) (ro) */
	long stabil;            /* pps stability (scaled ppm) (ro) */
	long jitcnt;            /* jitter limit exceeded (ro) */
	long calcnt;            /* calibration intervals (ro) */
	long errcnt;            /* calibration errors (ro) */
	long stbcnt;            /* stability limit exceeded (ro) */

	int  :32; int  :32; int  :32; int  :32;
	int  :32; int  :32; int  :32; int  :32;
	int  :32; int  :32; int  :32; int  :32;
};

SYSCALL_DEFINE1(old_adjtimex, struct timex32 __user *, txc_p)
{
        struct timex txc;
	int ret;

	/* copy relevant bits of struct timex. */
	if (copy_from_user(&txc, txc_p, offsetof(struct timex32, time)) ||
	    copy_from_user(&txc.tick, &txc_p->tick, sizeof(struct timex32) - 
			   offsetof(struct timex32, time)))
	  return -EFAULT;

	ret = do_adjtimex(&txc);	
	if (ret < 0)
	  return ret;
	
	/* copy back to timex32 */
	if (copy_to_user(txc_p, &txc, offsetof(struct timex32, time)) ||
	    (copy_to_user(&txc_p->tick, &txc.tick, sizeof(struct timex32) - 
			  offsetof(struct timex32, tick))) ||
	    (put_tv32(&txc_p->time, &txc.time)))
	  return -EFAULT;

	return ret;
}

/* Get an address range which is currently unmapped.  Similar to the
   generic version except that we know how to honor ADDR_LIMIT_32BIT.  */

static unsigned long
arch_get_unmapped_area_1(unsigned long addr, unsigned long len,
		         unsigned long limit)
{
	struct vm_area_struct *vma = find_vma(current->mm, addr);

	while (1) {
		/* At this point:  (!vma || addr < vma->vm_end). */
		if (limit - len < addr)
			return -ENOMEM;
		if (!vma || addr + len <= vma->vm_start)
			return addr;
		addr = vma->vm_end;
		vma = vma->vm_next;
	}
}

unsigned long
arch_get_unmapped_area(struct file *filp, unsigned long addr,
		       unsigned long len, unsigned long pgoff,
		       unsigned long flags)
{
	unsigned long limit;

	/* "32 bit" actually means 31 bit, since pointers sign extend.  */
	if (current->personality & ADDR_LIMIT_32BIT)
		limit = 0x80000000;
	else
		limit = TASK_SIZE;

	if (len > limit)
		return -ENOMEM;

	if (flags & MAP_FIXED)
		return addr;

	/* First, see if the given suggestion fits.

	   The OSF/1 loader (/sbin/loader) relies on us returning an
	   address larger than the requested if one exists, which is
	   a terribly broken way to program.

	   That said, I can see the use in being able to suggest not
	   merely specific addresses, but regions of memory -- perhaps
	   this feature should be incorporated into all ports?  */

	if (addr) {
		addr = arch_get_unmapped_area_1 (PAGE_ALIGN(addr), len, limit);
		if (addr != (unsigned long) -ENOMEM)
			return addr;
	}

	/* Next, try allocating at TASK_UNMAPPED_BASE.  */
	addr = arch_get_unmapped_area_1 (PAGE_ALIGN(TASK_UNMAPPED_BASE),
					 len, limit);
	if (addr != (unsigned long) -ENOMEM)
		return addr;

	/* Finally, try allocating in low memory.  */
	addr = arch_get_unmapped_area_1 (PAGE_SIZE, len, limit);

	return addr;
}

#ifdef CONFIG_OSF4_COMPAT

/* Clear top 32 bits of iov_len in the user's buffer for
   compatibility with old versions of OSF/1 where iov_len
   was defined as int. */
static int
osf_fix_iov_len(const struct iovec __user *iov, unsigned long count)
{
	unsigned long i;

	for (i = 0 ; i < count ; i++) {
		int __user *iov_len_high = (int __user *)&iov[i].iov_len + 1;

		if (put_user(0, iov_len_high))
			return -EFAULT;
	}
	return 0;
}

SYSCALL_DEFINE3(osf_readv, unsigned long, fd,
		const struct iovec __user *, vector, unsigned long, count)
{
	if (unlikely(personality(current->personality) == PER_OSF4))
		if (osf_fix_iov_len(vector, count))
			return -EFAULT;
	return sys_readv(fd, vector, count);
}

SYSCALL_DEFINE3(osf_writev, unsigned long, fd,
		const struct iovec __user *, vector, unsigned long, count)
{
	if (unlikely(personality(current->personality) == PER_OSF4))
		if (osf_fix_iov_len(vector, count))
			return -EFAULT;
	return sys_writev(fd, vector, count);
}

#endif<|MERGE_RESOLUTION|>--- conflicted
+++ resolved
@@ -252,11 +252,7 @@
 
 	retval = user_path(pathname, &path);
 	if (!retval) {
-<<<<<<< HEAD
-		retval = do_osf_statfs(&path buffer, bufsiz);
-=======
 		retval = do_osf_statfs(&path, buffer, bufsiz);
->>>>>>> 053d8f66
 		path_put(&path);
 	}
 	return retval;
