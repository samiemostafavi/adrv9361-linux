/*
 * linux/arch/arm/mach-at91/board-yl-9200.c
 *
 * Adapted from various board files in arch/arm/mach-at91
 *
 * Modifications for YL-9200 platform:
 *  Copyright (C) 2007 S. Birtles
 *
 * This program is free software; you can redistribute it and/or modify
 * it under the terms of the GNU General Public License as published by
 * the Free Software Foundation; either version 2 of the License, or
 * (at your option) any later version.
 *
 * This program is distributed in the hope that it will be useful,
 * but WITHOUT ANY WARRANTY; without even the implied warranty of
 * MERCHANTABILITY or FITNESS FOR A PARTICULAR PURPOSE.  See the
 * GNU General Public License for more details.
 *
 * You should have received a copy of the GNU General Public License
 * along with this program; if not, write to the Free Software
 * Foundation, Inc., 59 Temple Place, Suite 330, Boston, MA  02111-1307  USA
 */

#include <linux/types.h>
#include <linux/init.h>
#include <linux/mm.h>
#include <linux/module.h>
#include <linux/dma-mapping.h>
#include <linux/platform_device.h>
#include <linux/spi/spi.h>
#include <linux/spi/ads7846.h>
#include <linux/mtd/physmap.h>
#include <linux/gpio_keys.h>
#include <linux/input.h>

#include <asm/hardware.h>
#include <asm/setup.h>
#include <asm/mach-types.h>
#include <asm/irq.h>

#include <asm/mach/arch.h>
#include <asm/mach/map.h>
#include <asm/mach/irq.h>

#include <asm/arch/board.h>
#include <asm/arch/gpio.h>
#include <asm/arch/at91rm9200_mc.h>

#include "generic.h"


static void __init yl9200_map_io(void)
{
	/* Initialize processor: 18.432 MHz crystal */
	at91rm9200_initialize(18432000, AT91RM9200_PQFP);

	/* Setup the LEDs D2=PB17 (timer), D3=PB16 (cpu) */
	at91_init_leds(AT91_PIN_PB16, AT91_PIN_PB17);

	/* DBGU on ttyS0. (Rx & Tx only) */
	at91_register_uart(0, 0, 0);

	/* USART1 on ttyS1. (Rx, Tx, CTS, RTS, DTR, DSR, DCD, RI) */
	at91_register_uart(AT91RM9200_ID_US1, 1, ATMEL_UART_CTS | ATMEL_UART_RTS
			| ATMEL_UART_DTR | ATMEL_UART_DSR | ATMEL_UART_DCD
			| ATMEL_UART_RI);

	/* USART0 on ttyS2. (Rx & Tx only to JP3) */
	at91_register_uart(AT91RM9200_ID_US0, 2, 0);

	/* USART3 on ttyS3. (Rx, Tx, RTS - RS485 interface) */
	at91_register_uart(AT91RM9200_ID_US3, 3, ATMEL_UART_RTS);

	/* set serial console to ttyS0 (ie, DBGU) */
	at91_set_serial_console(0);
}

static void __init yl9200_init_irq(void)
{
	at91rm9200_init_interrupts(NULL);
}


/*
 * LEDs
 */
static struct gpio_led yl9200_leds[] = {
	{	/* D2 */
		.name			= "led2",
		.gpio			= AT91_PIN_PB17,
		.active_low		= 1,
		.default_trigger	= "timer",
	},
	{	/* D3 */
		.name			= "led3",
		.gpio			= AT91_PIN_PB16,
		.active_low		= 1,
		.default_trigger	= "heartbeat",
	},
	{	/* D4 */
		.name			= "led4",
		.gpio			= AT91_PIN_PB15,
		.active_low		= 1,
	},
	{	/* D5 */
		.name			= "led5",
		.gpio			= AT91_PIN_PB8,
		.active_low		= 1,
	}
};

/*
 * Ethernet
 */
static struct at91_eth_data __initdata yl9200_eth_data = {
	.phy_irq_pin		= AT91_PIN_PB28,
	.is_rmii		= 1,
};

/*
 * USB Host
 */
static struct at91_usbh_data __initdata yl9200_usbh_data = {
	.ports			= 1,	/* PQFP version of AT91RM9200 */
};

/*
 * USB Device
 */
static struct at91_udc_data __initdata yl9200_udc_data = {
	.pullup_pin		= AT91_PIN_PC4,
	.vbus_pin		= AT91_PIN_PC5,
	.pullup_active_low	= 1,	/* Active Low due to PNP transistor (pg 7) */

};

/*
 * MMC
 */
static struct at91_mmc_data __initdata yl9200_mmc_data = {
	.det_pin	= AT91_PIN_PB9,
	// .wp_pin	= ... not connected
	.wire4		= 1,
};

/*
 * NAND Flash
 */
static struct mtd_partition __initdata yl9200_nand_partition[] = {
	{
		.name	= "AT91 NAND partition 1, boot",
		.offset	= 0,
		.size	= 1 * SZ_256K
	},
	{
		.name	= "AT91 NAND partition 2, kernel",
		.offset	= 1 * SZ_256K,
		.size	= 2 * SZ_1M - 1 * SZ_256K
	},
	{
		.name	= "AT91 NAND partition 3, filesystem",
		.offset	= 2 * SZ_1M,
		.size	= 14 * SZ_1M
	},
	{
		.name	= "AT91 NAND partition 4, storage",
		.offset	= 16 * SZ_1M,
		.size	= 16 * SZ_1M
	},
	{
		.name	= "AT91 NAND partition 5, ext-fs",
		.offset	= 32 * SZ_1M,
		.size	= 32 * SZ_1M
	}
};

static struct mtd_partition * __init nand_partitions(int size, int *num_partitions)
{
	*num_partitions = ARRAY_SIZE(yl9200_nand_partition);
	return yl9200_nand_partition;
}

<<<<<<< HEAD
static struct atmel_nand_data __initdata yl_9200_nand_data = {
	.ale= 6,
	.cle= 7,
	/*.det_pin	= AT91_PIN_PCxx,*/   /*we don't have a det pin because NandFlash is fixed to board*/
	.rdy_pin	= AT91_PIN_PC14,  /*R/!B Sheet10*/
	.enable_pin	= AT91_PIN_PC15,  /*!CE  Sheet10 */
=======
static struct at91_nand_data __initdata yl9200_nand_data = {
	.ale		= 6,
	.cle		= 7,
	// .det_pin	= ... not connected
	.rdy_pin	= AT91_PIN_PC14,	/* R/!B (Sheet10) */
	.enable_pin	= AT91_PIN_PC15,	/* !CE  (Sheet10) */
>>>>>>> d37e6bf6
	.partition_info	= nand_partitions,
};

/*
 * NOR Flash
 */
#define YL9200_FLASH_BASE	AT91_CHIPSELECT_0
#define YL9200_FLASH_SIZE	0x1000000

static struct mtd_partition yl9200_flash_partitions[] = {
	{
		.name		= "Bootloader",
		.size		= 0x00040000,
		.offset		= 0,
		.mask_flags	= MTD_WRITEABLE,	/* force read-only */
	},
	{
		.name		= "Kernel",
		.size		= 0x001C0000,
		.offset		= 0x00040000,
	},
	{
		.name		= "Filesystem",
		.size		= MTDPART_SIZ_FULL,
		.offset		= 0x00200000
	}
};

static struct physmap_flash_data yl9200_flash_data = {
	.width		= 2,
	.parts		= yl9200_flash_partitions,
	.nr_parts	= ARRAY_SIZE(yl9200_flash_partitions),
};

static struct resource yl9200_flash_resources[] = {
	{
		.start	= YL9200_FLASH_BASE,
		.end	= YL9200_FLASH_BASE + YL9200_FLASH_SIZE - 1,
		.flags	= IORESOURCE_MEM,
	}
};

static struct platform_device yl9200_flash = {
	.name		= "physmap-flash",
	.id		= 0,
	.dev		= {
				.platform_data	= &yl9200_flash_data,
			},
	.resource	= yl9200_flash_resources,
	.num_resources	= ARRAY_SIZE(yl9200_flash_resources),
};

/*
 * I2C (TWI)
 */
static struct i2c_board_info __initdata yl9200_i2c_devices[] = {
	{	/* EEPROM */
		I2C_BOARD_INFO("24c128", 0x50),
	}
};

/*
 * GPIO Buttons
*/
#if defined(CONFIG_KEYBOARD_GPIO) || defined(CONFIG_KEYBOARD_GPIO_MODULE)
static struct gpio_keys_button yl9200_buttons[] = {
	{
		.gpio		= AT91_PIN_PA24,
		.code		= BTN_2,
		.desc		= "SW2",
		.active_low	= 1,
		.wakeup		= 1,
	},
	{
		.gpio		= AT91_PIN_PB1,
		.code		= BTN_3,
		.desc		= "SW3",
		.active_low	= 1,
		.wakeup		= 1,
	},
	{
		.gpio		= AT91_PIN_PB2,
		.code		= BTN_4,
		.desc		= "SW4",
		.active_low	= 1,
		.wakeup		= 1,
	},
	{
		.gpio		= AT91_PIN_PB6,
		.code		= BTN_5,
		.desc		= "SW5",
		.active_low	= 1,
		.wakeup		= 1,
	}
};

static struct gpio_keys_platform_data yl9200_button_data = {
	.buttons	= yl9200_buttons,
	.nbuttons	= ARRAY_SIZE(yl9200_buttons),
};

static struct platform_device yl9200_button_device = {
	.name		= "gpio-keys",
	.id		= -1,
	.num_resources	= 0,
	.dev		= {
		.platform_data	= &yl9200_button_data,
	}
};

static void __init yl9200_add_device_buttons(void)
{
	at91_set_gpio_input(AT91_PIN_PA24, 1);	/* SW2 */
	at91_set_deglitch(AT91_PIN_PA24, 1);
	at91_set_gpio_input(AT91_PIN_PB1, 1);	/* SW3 */
	at91_set_deglitch(AT91_PIN_PB1, 1);
	at91_set_gpio_input(AT91_PIN_PB2, 1);	/* SW4 */
	at91_set_deglitch(AT91_PIN_PB2, 1);
	at91_set_gpio_input(AT91_PIN_PB6, 1);	/* SW5 */
	at91_set_deglitch(AT91_PIN_PB6, 1);

	/* Enable buttons (Sheet 5) */
	at91_set_gpio_output(AT91_PIN_PB7, 1);

	platform_device_register(&yl9200_button_device);
}
#else
static void __init yl9200_add_device_buttons(void) {}
#endif

/*
 * Touchscreen
 */
#if defined(CONFIG_TOUCHSCREEN_ADS7846) || defined(CONFIG_TOUCHSCREEN_ADS7846_MODULE)
static int ads7843_pendown_state(void)
{
	return !at91_get_gpio_value(AT91_PIN_PB11);	/* Touchscreen PENIRQ */
}

static struct ads7846_platform_data ads_info = {
	.model			= 7843,
	.x_min			= 150,
	.x_max			= 3830,
	.y_min			= 190,
	.y_max			= 3830,
	.vref_delay_usecs	= 100,

	/* For a 8" touch-screen */
	// .x_plate_ohms		= 603,
	// .y_plate_ohms		= 332,

	/* For a 10.4" touch-screen */
	// .x_plate_ohms		= 611,
	// .y_plate_ohms		= 325,

	.x_plate_ohms		= 576,
	.y_plate_ohms		= 366,

	.pressure_max		= 15000, /* generally nonsense on the 7843 */
	.debounce_max		= 1,
	.debounce_rep		= 0,
	.debounce_tol		= (~0),
	.get_pendown_state	= ads7843_pendown_state,
};

static void __init yl9200_add_device_ts(void)
{
	at91_set_gpio_input(AT91_PIN_PB11, 1);	/* Touchscreen interrupt pin */
	at91_set_gpio_input(AT91_PIN_PB10, 1);	/* Touchscreen BUSY signal - not used! */
}
#else
static void __init yl9200_add_device_ts(void) {}
#endif

/*
 * SPI devices
 */
static struct spi_board_info yl9200_spi_devices[] = {
#if defined(CONFIG_TOUCHSCREEN_ADS7846) || defined(CONFIG_TOUCHSCREEN_ADS7846_MODULE)
	{	/* Touchscreen */
		.modalias	= "ads7846",
		.chip_select	= 0,
		.max_speed_hz	= 5000 * 26,
		.platform_data	= &ads_info,
		.irq		= AT91_PIN_PB11,
	},
#endif
	{	/* CAN */
		.modalias	= "mcp2510",
		.chip_select	= 1,
		.max_speed_hz	= 25000 * 26,
		.irq		= AT91_PIN_PC0,
	}
};

/*
 * LCD / VGA
 *
 * EPSON S1D13806 FB (discontinued chip)
 * EPSON S1D13506 FB
 */
#if defined(CONFIG_FB_S1D135XX) || defined(CONFIG_FB_S1D13XXX_MODULE)
#include <video/s1d13xxxfb.h>

#define AT91_FB_REG_BASE	0x80000000L
#define AT91_FB_REG_SIZE	0x200
#define AT91_FB_VMEM_BASE	0x80200000L
#define AT91_FB_VMEM_SIZE	0x200000L

static void __init yl9200_init_video(void)
{
	/* NWAIT Signal */
	at91_set_A_periph(AT91_PIN_PC6, 0);

	/* Initialization of the Static Memory Controller for Chip Select 2 */
	at91_sys_write(AT91_SMC_CSR(2), AT91_SMC_DBW_16		/* 16 bit */
			| AT91_SMC_WSEN | AT91_SMC_NWS_(0x4)	/* wait states */
			| AT91_SMC_TDF_(0x100)			/* float time */
	);
}

static struct s1d13xxxfb_regval yl9200_s1dfb_initregs[] =
{
	{S1DREG_MISC,			0x00},	/* Miscellaneous Register*/
	{S1DREG_COM_DISP_MODE,		0x01},	/* Display Mode Register, LCD only*/
	{S1DREG_GPIO_CNF0,		0x00},	/* General IO Pins Configuration Register*/
	{S1DREG_GPIO_CTL0,		0x00},	/* General IO Pins Control Register*/
	{S1DREG_CLK_CNF,		0x11},	/* Memory Clock Configuration Register*/
	{S1DREG_LCD_CLK_CNF,		0x10},	/* LCD Pixel Clock Configuration Register*/
	{S1DREG_CRT_CLK_CNF,		0x12},	/* CRT/TV Pixel Clock Configuration Register*/
	{S1DREG_MPLUG_CLK_CNF,		0x01},	/* MediaPlug Clock Configuration Register*/
	{S1DREG_CPU2MEM_WST_SEL,	0x02},	/* CPU To Memory Wait State Select Register*/
	{S1DREG_MEM_CNF,		0x00},	/* Memory Configuration Register*/
	{S1DREG_SDRAM_REF_RATE,		0x04},	/* DRAM Refresh Rate Register, MCLK source*/
	{S1DREG_SDRAM_TC0,		0x12},	/* DRAM Timings Control Register 0*/
	{S1DREG_SDRAM_TC1,		0x02},	/* DRAM Timings Control Register 1*/
	{S1DREG_PANEL_TYPE,		0x25},	/* Panel Type Register*/
	{S1DREG_MOD_RATE,		0x00},	/* MOD Rate Register*/
	{S1DREG_LCD_DISP_HWIDTH,	0x4F},	/* LCD Horizontal Display Width Register*/
	{S1DREG_LCD_NDISP_HPER,		0x13},	/* LCD Horizontal Non-Display Period Register*/
	{S1DREG_TFT_FPLINE_START,	0x01},	/* TFT FPLINE Start Position Register*/
	{S1DREG_TFT_FPLINE_PWIDTH,	0x0c},	/* TFT FPLINE Pulse Width Register*/
	{S1DREG_LCD_DISP_VHEIGHT0,	0xDF},	/* LCD Vertical Display Height Register 0*/
	{S1DREG_LCD_DISP_VHEIGHT1,	0x01},	/* LCD Vertical Display Height Register 1*/
	{S1DREG_LCD_NDISP_VPER,		0x2c},	/* LCD Vertical Non-Display Period Register*/
	{S1DREG_TFT_FPFRAME_START,	0x0a},	/* TFT FPFRAME Start Position Register*/
	{S1DREG_TFT_FPFRAME_PWIDTH,	0x02},	/* TFT FPFRAME Pulse Width Register*/
	{S1DREG_LCD_DISP_MODE,		0x05},	/* LCD Display Mode Register*/
	{S1DREG_LCD_MISC,		0x01},	/* LCD Miscellaneous Register*/
	{S1DREG_LCD_DISP_START0,	0x00},	/* LCD Display Start Address Register 0*/
	{S1DREG_LCD_DISP_START1,	0x00},	/* LCD Display Start Address Register 1*/
	{S1DREG_LCD_DISP_START2,	0x00},	/* LCD Display Start Address Register 2*/
	{S1DREG_LCD_MEM_OFF0,		0x80},	/* LCD Memory Address Offset Register 0*/
	{S1DREG_LCD_MEM_OFF1,		0x02},	/* LCD Memory Address Offset Register 1*/
	{S1DREG_LCD_PIX_PAN,		0x03},	/* LCD Pixel Panning Register*/
	{S1DREG_LCD_DISP_FIFO_HTC,	0x00},	/* LCD Display FIFO High Threshold Control Register*/
	{S1DREG_LCD_DISP_FIFO_LTC,	0x00},	/* LCD Display FIFO Low Threshold Control Register*/
	{S1DREG_CRT_DISP_HWIDTH,	0x4F},	/* CRT/TV Horizontal Display Width Register*/
	{S1DREG_CRT_NDISP_HPER,		0x13},	/* CRT/TV Horizontal Non-Display Period Register*/
	{S1DREG_CRT_HRTC_START,		0x01},	/* CRT/TV HRTC Start Position Register*/
	{S1DREG_CRT_HRTC_PWIDTH,	0x0B},	/* CRT/TV HRTC Pulse Width Register*/
	{S1DREG_CRT_DISP_VHEIGHT0,	0xDF},	/* CRT/TV Vertical Display Height Register 0*/
	{S1DREG_CRT_DISP_VHEIGHT1,	0x01},	/* CRT/TV Vertical Display Height Register 1*/
	{S1DREG_CRT_NDISP_VPER,		0x2B},	/* CRT/TV Vertical Non-Display Period Register*/
	{S1DREG_CRT_VRTC_START,		0x09},	/* CRT/TV VRTC Start Position Register*/
	{S1DREG_CRT_VRTC_PWIDTH,	0x01},	/* CRT/TV VRTC Pulse Width Register*/
	{S1DREG_TV_OUT_CTL,		0x18},	/* TV Output Control Register */
	{S1DREG_CRT_DISP_MODE,		0x05},	/* CRT/TV Display Mode Register, 16BPP*/
	{S1DREG_CRT_DISP_START0,	0x00},	/* CRT/TV Display Start Address Register 0*/
	{S1DREG_CRT_DISP_START1,	0x00},	/* CRT/TV Display Start Address Register 1*/
	{S1DREG_CRT_DISP_START2,	0x00},	/* CRT/TV Display Start Address Register 2*/
	{S1DREG_CRT_MEM_OFF0,		0x80},	/* CRT/TV Memory Address Offset Register 0*/
	{S1DREG_CRT_MEM_OFF1,		0x02},	/* CRT/TV Memory Address Offset Register 1*/
	{S1DREG_CRT_PIX_PAN,		0x00},	/* CRT/TV Pixel Panning Register*/
	{S1DREG_CRT_DISP_FIFO_HTC,	0x00},	/* CRT/TV Display FIFO High Threshold Control Register*/
	{S1DREG_CRT_DISP_FIFO_LTC,	0x00},	/* CRT/TV Display FIFO Low Threshold Control Register*/
	{S1DREG_LCD_CUR_CTL,		0x00},	/* LCD Ink/Cursor Control Register*/
	{S1DREG_LCD_CUR_START,		0x01},	/* LCD Ink/Cursor Start Address Register*/
	{S1DREG_LCD_CUR_XPOS0,		0x00},	/* LCD Cursor X Position Register 0*/
	{S1DREG_LCD_CUR_XPOS1,		0x00},	/* LCD Cursor X Position Register 1*/
	{S1DREG_LCD_CUR_YPOS0,		0x00},	/* LCD Cursor Y Position Register 0*/
	{S1DREG_LCD_CUR_YPOS1,		0x00},	/* LCD Cursor Y Position Register 1*/
	{S1DREG_LCD_CUR_BCTL0,		0x00},	/* LCD Ink/Cursor Blue Color 0 Register*/
	{S1DREG_LCD_CUR_GCTL0,		0x00},	/* LCD Ink/Cursor Green Color 0 Register*/
	{S1DREG_LCD_CUR_RCTL0,		0x00},	/* LCD Ink/Cursor Red Color 0 Register*/
	{S1DREG_LCD_CUR_BCTL1,		0x1F},	/* LCD Ink/Cursor Blue Color 1 Register*/
	{S1DREG_LCD_CUR_GCTL1,		0x3F},	/* LCD Ink/Cursor Green Color 1 Register*/
	{S1DREG_LCD_CUR_RCTL1,		0x1F},	/* LCD Ink/Cursor Red Color 1 Register*/
	{S1DREG_LCD_CUR_FIFO_HTC,	0x00},	/* LCD Ink/Cursor FIFO Threshold Register*/
	{S1DREG_CRT_CUR_CTL,		0x00},	/* CRT/TV Ink/Cursor Control Register*/
	{S1DREG_CRT_CUR_START,		0x01},	/* CRT/TV Ink/Cursor Start Address Register*/
	{S1DREG_CRT_CUR_XPOS0,		0x00},	/* CRT/TV Cursor X Position Register 0*/
	{S1DREG_CRT_CUR_XPOS1,		0x00},	/* CRT/TV Cursor X Position Register 1*/
	{S1DREG_CRT_CUR_YPOS0,		0x00},	/* CRT/TV Cursor Y Position Register 0*/
	{S1DREG_CRT_CUR_YPOS1,		0x00},	/* CRT/TV Cursor Y Position Register 1*/
	{S1DREG_CRT_CUR_BCTL0,		0x00},	/* CRT/TV Ink/Cursor Blue Color 0 Register*/
	{S1DREG_CRT_CUR_GCTL0,		0x00},	/* CRT/TV Ink/Cursor Green Color 0 Register*/
	{S1DREG_CRT_CUR_RCTL0,		0x00},	/* CRT/TV Ink/Cursor Red Color 0 Register*/
	{S1DREG_CRT_CUR_BCTL1,		0x1F},	/* CRT/TV Ink/Cursor Blue Color 1 Register*/
	{S1DREG_CRT_CUR_GCTL1,		0x3F},	/* CRT/TV Ink/Cursor Green Color 1 Register*/
	{S1DREG_CRT_CUR_RCTL1,		0x1F},	/* CRT/TV Ink/Cursor Red Color 1 Register*/
	{S1DREG_CRT_CUR_FIFO_HTC,	0x00},	/* CRT/TV Ink/Cursor FIFO Threshold Register*/
	{S1DREG_BBLT_CTL0,		0x00},	/* BitBlt Control Register 0*/
	{S1DREG_BBLT_CTL1,		0x01},	/* BitBlt Control Register 1*/
	{S1DREG_BBLT_CC_EXP,		0x00},	/* BitBlt ROP Code/Color Expansion Register*/
	{S1DREG_BBLT_OP,		0x00},	/* BitBlt Operation Register*/
	{S1DREG_BBLT_SRC_START0,	0x00},	/* BitBlt Source Start Address Register 0*/
	{S1DREG_BBLT_SRC_START1,	0x00},	/* BitBlt Source Start Address Register 1*/
	{S1DREG_BBLT_SRC_START2,	0x00},	/* BitBlt Source Start Address Register 2*/
	{S1DREG_BBLT_DST_START0,	0x00},	/* BitBlt Destination Start Address Register 0*/
	{S1DREG_BBLT_DST_START1,	0x00},	/* BitBlt Destination Start Address Register 1*/
	{S1DREG_BBLT_DST_START2,	0x00},	/* BitBlt Destination Start Address Register 2*/
	{S1DREG_BBLT_MEM_OFF0,		0x00},	/* BitBlt Memory Address Offset Register 0*/
	{S1DREG_BBLT_MEM_OFF1,		0x00},	/* BitBlt Memory Address Offset Register 1*/
	{S1DREG_BBLT_WIDTH0,		0x00},	/* BitBlt Width Register 0*/
	{S1DREG_BBLT_WIDTH1,		0x00},	/* BitBlt Width Register 1*/
	{S1DREG_BBLT_HEIGHT0,		0x00},	/* BitBlt Height Register 0*/
	{S1DREG_BBLT_HEIGHT1,		0x00},	/* BitBlt Height Register 1*/
	{S1DREG_BBLT_BGC0,		0x00},	/* BitBlt Background Color Register 0*/
	{S1DREG_BBLT_BGC1,		0x00},	/* BitBlt Background Color Register 1*/
	{S1DREG_BBLT_FGC0,		0x00},	/* BitBlt Foreground Color Register 0*/
	{S1DREG_BBLT_FGC1,		0x00},	/* BitBlt Foreground Color Register 1*/
	{S1DREG_LKUP_MODE,		0x00},	/* Look-Up Table Mode Register*/
	{S1DREG_LKUP_ADDR,		0x00},	/* Look-Up Table Address Register*/
	{S1DREG_PS_CNF,			0x00},	/* Power Save Configuration Register*/
	{S1DREG_PS_STATUS,		0x00},	/* Power Save Status Register*/
	{S1DREG_CPU2MEM_WDOGT,		0x00},	/* CPU-to-Memory Access Watchdog Timer Register*/
	{S1DREG_COM_DISP_MODE,		0x01},	/* Display Mode Register, LCD only*/
};

static u64 s1dfb_dmamask = DMA_BIT_MASK(32);

static struct s1d13xxxfb_pdata yl9200_s1dfb_pdata = {
	.initregs		= yl9200_s1dfb_initregs,
	.initregssize		= ARRAY_SIZE(yl9200_s1dfb_initregs),
	.platform_init_video	= yl9200_init_video,
};

static struct resource yl9200_s1dfb_resource[] = {
	[0] = {	/* video mem */
		.name	= "s1d13xxxfb memory",
		.start	= AT91_FB_VMEM_BASE,
		.end	= AT91_FB_VMEM_BASE + AT91_FB_VMEM_SIZE -1,
		.flags	= IORESOURCE_MEM,
	},
	[1] = {	/* video registers */
		.name	= "s1d13xxxfb registers",
		.start	= AT91_FB_REG_BASE,
		.end	= AT91_FB_REG_BASE + AT91_FB_REG_SIZE -1,
		.flags	= IORESOURCE_MEM,
	},
};

static struct platform_device yl9200_s1dfb_device = {
	.name		= "s1d13806fb",
	.id		= -1,
	.dev	= {
		.dma_mask		= &s1dfb_dmamask,
		.coherent_dma_mask	= DMA_BIT_MASK(32),
		.platform_data		= &yl9200_s1dfb_pdata,
	},
	.resource	= yl9200_s1dfb_resource,
	.num_resources	= ARRAY_SIZE(yl9200_s1dfb_resource),
};

void __init yl9200_add_device_video(void)
{
	platform_device_register(&yl9200_s1dfb_device);
}
#else
void __init yl9200_add_device_video(void) {}
#endif


static void __init yl9200_board_init(void)
{
	/* Serial */
	at91_add_device_serial();
	/* Ethernet */
	at91_add_device_eth(&yl9200_eth_data);
	/* USB Host */
	at91_add_device_usbh(&yl9200_usbh_data);
	/* USB Device */
	at91_add_device_udc(&yl9200_udc_data);
	/* I2C */
	at91_add_device_i2c(yl9200_i2c_devices, ARRAY_SIZE(yl9200_i2c_devices));
	/* MMC */
	at91_add_device_mmc(0, &yl9200_mmc_data);
	/* NAND */
	at91_add_device_nand(&yl9200_nand_data);
	/* NOR Flash */
	platform_device_register(&yl9200_flash);
#if defined(CONFIG_SPI_ATMEL) || defined(CONFIG_SPI_ATMEL_MODULE)
	/* SPI */
	at91_add_device_spi(yl9200_spi_devices, ARRAY_SIZE(yl9200_spi_devices));
	/* Touchscreen */
	yl9200_add_device_ts();
#endif
	/* LEDs. */
	at91_gpio_leds(yl9200_leds, ARRAY_SIZE(yl9200_leds));
	/* Push Buttons */
	yl9200_add_device_buttons();
	/* VGA */
	yl9200_add_device_video();
}

MACHINE_START(YL9200, "uCdragon YL-9200")
	/* Maintainer: S.Birtles */
	.phys_io	= AT91_BASE_SYS,
	.io_pg_offst	= (AT91_VA_BASE_SYS >> 18) & 0xfffc,
	.boot_params	= AT91_SDRAM_BASE + 0x100,
	.timer		= &at91rm9200_timer,
	.map_io		= yl9200_map_io,
	.init_irq	= yl9200_init_irq,
	.init_machine	= yl9200_board_init,
MACHINE_END<|MERGE_RESOLUTION|>--- conflicted
+++ resolved
@@ -180,21 +180,12 @@
 	return yl9200_nand_partition;
 }
 
-<<<<<<< HEAD
-static struct atmel_nand_data __initdata yl_9200_nand_data = {
-	.ale= 6,
-	.cle= 7,
-	/*.det_pin	= AT91_PIN_PCxx,*/   /*we don't have a det pin because NandFlash is fixed to board*/
-	.rdy_pin	= AT91_PIN_PC14,  /*R/!B Sheet10*/
-	.enable_pin	= AT91_PIN_PC15,  /*!CE  Sheet10 */
-=======
-static struct at91_nand_data __initdata yl9200_nand_data = {
+static struct atmel_nand_data __initdata yl9200_nand_data = {
 	.ale		= 6,
 	.cle		= 7,
 	// .det_pin	= ... not connected
 	.rdy_pin	= AT91_PIN_PC14,	/* R/!B (Sheet10) */
 	.enable_pin	= AT91_PIN_PC15,	/* !CE  (Sheet10) */
->>>>>>> d37e6bf6
 	.partition_info	= nand_partitions,
 };
 
