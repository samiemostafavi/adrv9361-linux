/*
 *  linux/arch/arm/mm/init.c
 *
 *  Copyright (C) 1995-2005 Russell King
 *
 * This program is free software; you can redistribute it and/or modify
 * it under the terms of the GNU General Public License version 2 as
 * published by the Free Software Foundation.
 */
#include <linux/kernel.h>
#include <linux/errno.h>
#include <linux/swap.h>
#include <linux/init.h>
#include <linux/bootmem.h>
#include <linux/mman.h>
#include <linux/export.h>
#include <linux/nodemask.h>
#include <linux/initrd.h>
#include <linux/of_fdt.h>
#include <linux/highmem.h>
#include <linux/gfp.h>
#include <linux/memblock.h>

#include <asm/mach-types.h>
#include <asm/memblock.h>
#include <asm/prom.h>
#include <asm/sections.h>
#include <asm/setup.h>
#include <asm/sizes.h>
#include <asm/tlb.h>
#include <asm/fixmap.h>

#include <asm/mach/arch.h>
#include <asm/mach/map.h>
#include <asm/memblock.h>

#include "mm.h"

static unsigned long phys_initrd_start __initdata = 0;
static unsigned long phys_initrd_size __initdata = 0;

static int __init early_initrd(char *p)
{
	unsigned long start, size;
	char *endp;

	start = memparse(p, &endp);
	if (*endp == ',') {
		size = memparse(endp + 1, NULL);

		phys_initrd_start = start;
		phys_initrd_size = size;
	}
	return 0;
}
early_param("initrd", early_initrd);

static int __init parse_tag_initrd(const struct tag *tag)
{
	printk(KERN_WARNING "ATAG_INITRD is deprecated; "
		"please update your bootloader.\n");
	phys_initrd_start = __virt_to_phys(tag->u.initrd.start);
	phys_initrd_size = tag->u.initrd.size;
	return 0;
}

__tagtable(ATAG_INITRD, parse_tag_initrd);

static int __init parse_tag_initrd2(const struct tag *tag)
{
	phys_initrd_start = tag->u.initrd.start;
	phys_initrd_size = tag->u.initrd.size;
	return 0;
}

__tagtable(ATAG_INITRD2, parse_tag_initrd2);

#ifdef CONFIG_OF_FLATTREE
void __init early_init_dt_setup_initrd_arch(unsigned long start, unsigned long end)
{
	phys_initrd_start = start;
	phys_initrd_size = end - start;
}
#endif /* CONFIG_OF_FLATTREE */

/*
 * This keeps memory configuration data used by a couple memory
 * initialization functions, as well as show_mem() for the skipping
 * of holes in the memory map.  It is populated by arm_add_memory().
 */
struct meminfo meminfo;

void show_mem(unsigned int filter)
{
	int free = 0, total = 0, reserved = 0;
	int shared = 0, cached = 0, slab = 0, i;
	struct meminfo * mi = &meminfo;

	printk("Mem-info:\n");
	show_free_areas(filter);

	for_each_bank (i, mi) {
		struct membank *bank = &mi->bank[i];
		unsigned int pfn1, pfn2;
		struct page *page, *end;

		pfn1 = bank_pfn_start(bank);
		pfn2 = bank_pfn_end(bank);

		page = pfn_to_page(pfn1);
		end  = pfn_to_page(pfn2 - 1) + 1;

		do {
			total++;
			if (PageReserved(page))
				reserved++;
			else if (PageSwapCache(page))
				cached++;
			else if (PageSlab(page))
				slab++;
			else if (!page_count(page))
				free++;
			else
				shared += page_count(page) - 1;
			page++;
		} while (page < end);
	}

	printk("%d pages of RAM\n", total);
	printk("%d free pages\n", free);
	printk("%d reserved pages\n", reserved);
	printk("%d slab pages\n", slab);
	printk("%d pages shared\n", shared);
	printk("%d pages swap cached\n", cached);
}

static void __init find_limits(unsigned long *min, unsigned long *max_low,
			       unsigned long *max_high)
{
	struct meminfo *mi = &meminfo;
	int i;

	/* This assumes the meminfo array is properly sorted */
	*min = bank_pfn_start(&mi->bank[0]);
	for_each_bank (i, mi)
		if (mi->bank[i].highmem)
				break;
	*max_low = bank_pfn_end(&mi->bank[i - 1]);
	*max_high = bank_pfn_end(&mi->bank[mi->nr_banks - 1]);
}

static void __init arm_bootmem_init(unsigned long start_pfn,
	unsigned long end_pfn)
{
	struct memblock_region *reg;
	unsigned int boot_pages;
	phys_addr_t bitmap;
	pg_data_t *pgdat;

	/*
	 * Allocate the bootmem bitmap page.  This must be in a region
	 * of memory which has already been mapped.
	 */
	boot_pages = bootmem_bootmap_pages(end_pfn - start_pfn);
	bitmap = memblock_alloc_base(boot_pages << PAGE_SHIFT, L1_CACHE_BYTES,
				__pfn_to_phys(end_pfn));

	/*
	 * Initialise the bootmem allocator, handing the
	 * memory banks over to bootmem.
	 */
	node_set_online(0);
	pgdat = NODE_DATA(0);
	init_bootmem_node(pgdat, __phys_to_pfn(bitmap), start_pfn, end_pfn);

	/* Free the lowmem regions from memblock into bootmem. */
	for_each_memblock(memory, reg) {
		unsigned long start = memblock_region_memory_base_pfn(reg);
		unsigned long end = memblock_region_memory_end_pfn(reg);

		if (end >= end_pfn)
			end = end_pfn;
		if (start >= end)
			break;

		free_bootmem(__pfn_to_phys(start), (end - start) << PAGE_SHIFT);
	}

	/* Reserve the lowmem memblock reserved regions in bootmem. */
	for_each_memblock(reserved, reg) {
		unsigned long start = memblock_region_reserved_base_pfn(reg);
		unsigned long end = memblock_region_reserved_end_pfn(reg);

		if (end >= end_pfn)
			end = end_pfn;
		if (start >= end)
			break;

		reserve_bootmem(__pfn_to_phys(start),
			        (end - start) << PAGE_SHIFT, BOOTMEM_DEFAULT);
	}
}

#ifdef CONFIG_ZONE_DMA

unsigned long arm_dma_zone_size __read_mostly;
EXPORT_SYMBOL(arm_dma_zone_size);

/*
 * The DMA mask corresponding to the maximum bus address allocatable
 * using GFP_DMA.  The default here places no restriction on DMA
 * allocations.  This must be the smallest DMA mask in the system,
 * so a successful GFP_DMA allocation will always satisfy this.
 */
u32 arm_dma_limit;

static void __init arm_adjust_dma_zone(unsigned long *size, unsigned long *hole,
	unsigned long dma_size)
{
	if (size[0] <= dma_size)
		return;

	size[ZONE_NORMAL] = size[0] - dma_size;
	size[ZONE_DMA] = dma_size;
	hole[ZONE_NORMAL] = hole[0];
	hole[ZONE_DMA] = 0;
}
#endif

static void __init arm_bootmem_free(unsigned long min, unsigned long max_low,
	unsigned long max_high)
{
	unsigned long zone_size[MAX_NR_ZONES], zhole_size[MAX_NR_ZONES];
	struct memblock_region *reg;

	/*
	 * initialise the zones.
	 */
	memset(zone_size, 0, sizeof(zone_size));

	/*
	 * The memory size has already been determined.  If we need
	 * to do anything fancy with the allocation of this memory
	 * to the zones, now is the time to do it.
	 */
	zone_size[0] = max_low - min;
#ifdef CONFIG_HIGHMEM
	zone_size[ZONE_HIGHMEM] = max_high - max_low;
#endif

	/*
	 * Calculate the size of the holes.
	 *  holes = node_size - sum(bank_sizes)
	 */
	memcpy(zhole_size, zone_size, sizeof(zhole_size));
	for_each_memblock(memory, reg) {
		unsigned long start = memblock_region_memory_base_pfn(reg);
		unsigned long end = memblock_region_memory_end_pfn(reg);

		if (start < max_low) {
			unsigned long low_end = min(end, max_low);
			zhole_size[0] -= low_end - start;
		}
#ifdef CONFIG_HIGHMEM
		if (end > max_low) {
			unsigned long high_start = max(start, max_low);
			zhole_size[ZONE_HIGHMEM] -= end - high_start;
		}
#endif
	}

#ifdef CONFIG_ZONE_DMA
	/*
	 * Adjust the sizes according to any special requirements for
	 * this machine type.
	 */
	if (arm_dma_zone_size) {
		arm_adjust_dma_zone(zone_size, zhole_size,
			arm_dma_zone_size >> PAGE_SHIFT);
		arm_dma_limit = PHYS_OFFSET + arm_dma_zone_size - 1;
	} else
		arm_dma_limit = 0xffffffff;
#endif

	free_area_init_node(0, zone_size, min, zhole_size);
}

#ifdef CONFIG_HAVE_ARCH_PFN_VALID
int pfn_valid(unsigned long pfn)
{
	return memblock_is_memory(__pfn_to_phys(pfn));
}
EXPORT_SYMBOL(pfn_valid);
#endif

#ifndef CONFIG_SPARSEMEM
static void arm_memory_present(void)
{
}
#else
static void arm_memory_present(void)
{
	struct memblock_region *reg;

	for_each_memblock(memory, reg)
		memory_present(0, memblock_region_memory_base_pfn(reg),
			       memblock_region_memory_end_pfn(reg));
}
#endif

static bool arm_memblock_steal_permitted = true;

phys_addr_t __init arm_memblock_steal(phys_addr_t size, phys_addr_t align)
{
	phys_addr_t phys;

	BUG_ON(!arm_memblock_steal_permitted);

	phys = memblock_alloc(size, align);
	memblock_free(phys, size);
	memblock_remove(phys, size);

	return phys;
}

void __init arm_memblock_init(struct meminfo *mi, struct machine_desc *mdesc)
{
	int i;

	for (i = 0; i < mi->nr_banks; i++)
		memblock_add(mi->bank[i].start, mi->bank[i].size);

	/* Register the kernel text, kernel data and initrd with memblock. */
#ifdef CONFIG_XIP_KERNEL
	memblock_reserve(__pa(_sdata), _end - _sdata);
#else
	memblock_reserve(__pa(_stext), _end - _stext);
#endif
#ifdef CONFIG_BLK_DEV_INITRD
	if (phys_initrd_size &&
	    !memblock_is_region_memory(phys_initrd_start, phys_initrd_size)) {
		pr_err("INITRD: 0x%08lx+0x%08lx is not a memory region - disabling initrd\n",
		       phys_initrd_start, phys_initrd_size);
		phys_initrd_start = phys_initrd_size = 0;
	}
	if (phys_initrd_size &&
	    memblock_is_region_reserved(phys_initrd_start, phys_initrd_size)) {
		pr_err("INITRD: 0x%08lx+0x%08lx overlaps in-use memory region - disabling initrd\n",
		       phys_initrd_start, phys_initrd_size);
		phys_initrd_start = phys_initrd_size = 0;
	}
	if (phys_initrd_size) {
		memblock_reserve(phys_initrd_start, phys_initrd_size);

		/* Now convert initrd to virtual addresses */
		initrd_start = __phys_to_virt(phys_initrd_start);
		initrd_end = initrd_start + phys_initrd_size;
	}
#endif

	arm_mm_memblock_reserve();
	arm_dt_memblock_reserve();

	/* reserve any platform specific memblock areas */
	if (mdesc->reserve)
		mdesc->reserve();

	arm_memblock_steal_permitted = false;
	memblock_allow_resize();
	memblock_dump_all();
}

void __init bootmem_init(void)
{
	unsigned long min, max_low, max_high;

	max_low = max_high = 0;

	find_limits(&min, &max_low, &max_high);

	arm_bootmem_init(min, max_low);

	/*
	 * Sparsemem tries to allocate bootmem in memory_present(),
	 * so must be done after the fixed reservations
	 */
	arm_memory_present();

	/*
	 * sparse_init() needs the bootmem allocator up and running.
	 */
	sparse_init();

	/*
	 * Now free the memory - free_area_init_node needs
	 * the sparse mem_map arrays initialized by sparse_init()
	 * for memmap_init_zone(), otherwise all PFNs are invalid.
	 */
	arm_bootmem_free(min, max_low, max_high);

	/*
	 * This doesn't seem to be used by the Linux memory manager any
	 * more, but is used by ll_rw_block.  If we can get rid of it, we
	 * also get rid of some of the stuff above as well.
	 *
	 * Note: max_low_pfn and max_pfn reflect the number of _pages_ in
	 * the system, not the maximum PFN.
	 */
	max_low_pfn = max_low - PHYS_PFN_OFFSET;
	max_pfn = max_high - PHYS_PFN_OFFSET;
}

static inline int free_area(unsigned long pfn, unsigned long end, char *s)
{
	unsigned int pages = 0, size = (end - pfn) << (PAGE_SHIFT - 10);

	for (; pfn < end; pfn++) {
		struct page *page = pfn_to_page(pfn);
		ClearPageReserved(page);
		init_page_count(page);
		__free_page(page);
		pages++;
	}

	if (size && s)
		printk(KERN_INFO "Freeing %s memory: %dK\n", s, size);

	return pages;
}

/*
 * Poison init memory with an undefined instruction (ARM) or a branch to an
 * undefined instruction (Thumb).
 */
static inline void poison_init_mem(void *s, size_t count)
{
	u32 *p = (u32 *)s;
	for (; count != 0; count -= 4)
		*p++ = 0xe7fddef0;
}

static inline void
free_memmap(unsigned long start_pfn, unsigned long end_pfn)
{
	struct page *start_pg, *end_pg;
	unsigned long pg, pgend;

	/*
	 * Convert start_pfn/end_pfn to a struct page pointer.
	 */
	start_pg = pfn_to_page(start_pfn - 1) + 1;
	end_pg = pfn_to_page(end_pfn - 1) + 1;

	/*
	 * Convert to physical addresses, and
	 * round start upwards and end downwards.
	 */
	pg = (unsigned long)PAGE_ALIGN(__pa(start_pg));
	pgend = (unsigned long)__pa(end_pg) & PAGE_MASK;

	/*
	 * If there are free pages between these,
	 * free the section of the memmap array.
	 */
	if (pg < pgend)
		free_bootmem(pg, pgend - pg);
}

/*
 * The mem_map array can get very big.  Free the unused area of the memory map.
 */
static void __init free_unused_memmap(struct meminfo *mi)
{
	unsigned long bank_start, prev_bank_end = 0;
	unsigned int i;

	/*
	 * This relies on each bank being in address order.
	 * The banks are sorted previously in bootmem_init().
	 */
	for_each_bank(i, mi) {
		struct membank *bank = &mi->bank[i];

		bank_start = bank_pfn_start(bank);

#ifdef CONFIG_SPARSEMEM
		/*
		 * Take care not to free memmap entries that don't exist
		 * due to SPARSEMEM sections which aren't present.
		 */
		bank_start = min(bank_start,
				 ALIGN(prev_bank_end, PAGES_PER_SECTION));
#else
		/*
		 * Align down here since the VM subsystem insists that the
		 * memmap entries are valid from the bank start aligned to
		 * MAX_ORDER_NR_PAGES.
		 */
		bank_start = round_down(bank_start, MAX_ORDER_NR_PAGES);
#endif
		/*
		 * If we had a previous bank, and there is a space
		 * between the current bank and the previous, free it.
		 */
		if (prev_bank_end && prev_bank_end < bank_start)
			free_memmap(prev_bank_end, bank_start);

		/*
		 * Align up here since the VM subsystem insists that the
		 * memmap entries are valid from the bank end aligned to
		 * MAX_ORDER_NR_PAGES.
		 */
		prev_bank_end = ALIGN(bank_pfn_end(bank), MAX_ORDER_NR_PAGES);
	}

#ifdef CONFIG_SPARSEMEM
	if (!IS_ALIGNED(prev_bank_end, PAGES_PER_SECTION))
		free_memmap(prev_bank_end,
			    ALIGN(prev_bank_end, PAGES_PER_SECTION));
#endif
}

static void __init free_highpages(void)
{
#ifdef CONFIG_HIGHMEM
	unsigned long max_low = max_low_pfn + PHYS_PFN_OFFSET;
	struct memblock_region *mem, *res;

	/* set highmem page free */
	for_each_memblock(memory, mem) {
		unsigned long start = memblock_region_memory_base_pfn(mem);
		unsigned long end = memblock_region_memory_end_pfn(mem);

		/* Ignore complete lowmem entries */
		if (end <= max_low)
			continue;

		/* Truncate partial highmem entries */
		if (start < max_low)
			start = max_low;

		/* Find and exclude any reserved regions */
		for_each_memblock(reserved, res) {
			unsigned long res_start, res_end;

			res_start = memblock_region_reserved_base_pfn(res);
			res_end = memblock_region_reserved_end_pfn(res);

			if (res_end < start)
				continue;
			if (res_start < start)
				res_start = start;
			if (res_start > end)
				res_start = end;
			if (res_end > end)
				res_end = end;
			if (res_start != start)
				totalhigh_pages += free_area(start, res_start,
							     NULL);
			start = res_end;
			if (start == end)
				break;
		}

		/* And now free anything which remains */
		if (start < end)
			totalhigh_pages += free_area(start, end, NULL);
	}
	totalram_pages += totalhigh_pages;
#endif
}

/*
 * mem_init() marks the free areas in the mem_map and tells us how much
 * memory is free.  This is done after various parts of the system have
 * claimed their memory after the kernel image.
 */
void __init mem_init(void)
{
	unsigned long reserved_pages, free_pages;
	struct memblock_region *reg;
	int i;
#ifdef CONFIG_HAVE_TCM
	/* These pointers are filled in on TCM detection */
	extern u32 dtcm_end;
	extern u32 itcm_end;
#endif

	max_mapnr   = pfn_to_page(max_pfn + PHYS_PFN_OFFSET) - mem_map;

	/* this will put all unused low memory onto the freelists */
	free_unused_memmap(&meminfo);

	totalram_pages += free_all_bootmem();

#ifdef CONFIG_SA1111
	/* now that our DMA memory is actually so designated, we can free it */
	totalram_pages += free_area(PHYS_PFN_OFFSET,
				    __phys_to_pfn(__pa(swapper_pg_dir)), NULL);
#endif

	free_highpages();

	reserved_pages = free_pages = 0;

	for_each_bank(i, &meminfo) {
		struct membank *bank = &meminfo.bank[i];
		unsigned int pfn1, pfn2;
		struct page *page, *end;

		pfn1 = bank_pfn_start(bank);
		pfn2 = bank_pfn_end(bank);

		page = pfn_to_page(pfn1);
		end  = pfn_to_page(pfn2 - 1) + 1;

		do {
			if (PageReserved(page))
				reserved_pages++;
			else if (!page_count(page))
				free_pages++;
			page++;
		} while (page < end);
	}

	/*
	 * Since our memory may not be contiguous, calculate the
	 * real number of pages we have in this system
	 */
	printk(KERN_INFO "Memory:");
	num_physpages = 0;
	for_each_memblock(memory, reg) {
		unsigned long pages = memblock_region_memory_end_pfn(reg) -
			memblock_region_memory_base_pfn(reg);
		num_physpages += pages;
		printk(" %ldMB", pages >> (20 - PAGE_SHIFT));
	}
	printk(" = %luMB total\n", num_physpages >> (20 - PAGE_SHIFT));

	printk(KERN_NOTICE "Memory: %luk/%luk available, %luk reserved, %luK highmem\n",
		nr_free_pages() << (PAGE_SHIFT-10),
		free_pages << (PAGE_SHIFT-10),
		reserved_pages << (PAGE_SHIFT-10),
		totalhigh_pages << (PAGE_SHIFT-10));

#define MLK(b, t) b, t, ((t) - (b)) >> 10
#define MLM(b, t) b, t, ((t) - (b)) >> 20
#define MLK_ROUNDUP(b, t) b, t, DIV_ROUND_UP(((t) - (b)), SZ_1K)

	printk(KERN_NOTICE "Virtual kernel memory layout:\n"
			"    vector  : 0x%08lx - 0x%08lx   (%4ld kB)\n"
#ifdef CONFIG_HAVE_TCM
			"    DTCM    : 0x%08lx - 0x%08lx   (%4ld kB)\n"
			"    ITCM    : 0x%08lx - 0x%08lx   (%4ld kB)\n"
#endif
			"    fixmap  : 0x%08lx - 0x%08lx   (%4ld kB)\n"
			"    vmalloc : 0x%08lx - 0x%08lx   (%4ld MB)\n"
			"    lowmem  : 0x%08lx - 0x%08lx   (%4ld MB)\n"
#ifdef CONFIG_HIGHMEM
			"    pkmap   : 0x%08lx - 0x%08lx   (%4ld MB)\n"
#endif
			"    modules : 0x%08lx - 0x%08lx   (%4ld MB)\n"
			"      .text : 0x%p" " - 0x%p" "   (%4d kB)\n"
			"      .init : 0x%p" " - 0x%p" "   (%4d kB)\n"
			"      .data : 0x%p" " - 0x%p" "   (%4d kB)\n"
			"       .bss : 0x%p" " - 0x%p" "   (%4d kB)\n",

			MLK(UL(CONFIG_VECTORS_BASE), UL(CONFIG_VECTORS_BASE) +
				(PAGE_SIZE)),
#ifdef CONFIG_HAVE_TCM
			MLK(DTCM_OFFSET, (unsigned long) dtcm_end),
			MLK(ITCM_OFFSET, (unsigned long) itcm_end),
#endif
			MLK(FIXADDR_START, FIXADDR_TOP),
			MLM(VMALLOC_START, VMALLOC_END),
			MLM(PAGE_OFFSET, (unsigned long)high_memory),
#ifdef CONFIG_HIGHMEM
			MLM(PKMAP_BASE, (PKMAP_BASE) + (LAST_PKMAP) *
				(PAGE_SIZE)),
#endif
			MLM(MODULES_VADDR, MODULES_END),

			MLK_ROUNDUP(_text, _etext),
			MLK_ROUNDUP(__init_begin, __init_end),
			MLK_ROUNDUP(_sdata, _edata),
			MLK_ROUNDUP(__bss_start, __bss_stop));

#undef MLK
#undef MLM
#undef MLK_ROUNDUP

	/*
	 * Check boundaries twice: Some fundamental inconsistencies can
	 * be detected at build time already.
	 */
#ifdef CONFIG_MMU
	BUILD_BUG_ON(TASK_SIZE				> MODULES_VADDR);
	BUG_ON(TASK_SIZE 				> MODULES_VADDR);
#endif

#ifdef CONFIG_HIGHMEM
	BUILD_BUG_ON(PKMAP_BASE + LAST_PKMAP * PAGE_SIZE > PAGE_OFFSET);
	BUG_ON(PKMAP_BASE + LAST_PKMAP * PAGE_SIZE	> PAGE_OFFSET);
#endif

	if (PAGE_SIZE >= 16384 && num_physpages <= 128) {
		extern int sysctl_overcommit_memory;
		/*
		 * On a machine this small we won't get
		 * anywhere without overcommit, so turn
		 * it on by default.
		 */
		sysctl_overcommit_memory = OVERCOMMIT_ALWAYS;
	}
}

void free_initmem(void)
{
#ifdef CONFIG_HAVE_TCM
	extern char __tcm_start, __tcm_end;

	poison_init_mem(&__tcm_start, &__tcm_end - &__tcm_start);
	totalram_pages += free_area(__phys_to_pfn(__pa(&__tcm_start)),
				    __phys_to_pfn(__pa(&__tcm_end)),
				    "TCM link");
#endif

<<<<<<< HEAD
/* for Zynq, don't let the kernel free up this init memory as it will get
 * used for DMAs (lower 512K) which is not allowed, the ARCH_ZYNQ isn't
 * setup right to allow machine_is_zynq to work
 */
#ifndef CONFIG_ARCH_ZYNQ
=======
	poison_init_mem(__init_begin, __init_end - __init_begin);
>>>>>>> 192cfd58
	if (!machine_is_integrator() && !machine_is_cintegrator())
		totalram_pages += free_area(__phys_to_pfn(__pa(__init_begin)),
					    __phys_to_pfn(__pa(__init_end)),
					    "init");
#endif
}

#ifdef CONFIG_BLK_DEV_INITRD

static int keep_initrd;

void free_initrd_mem(unsigned long start, unsigned long end)
{
	if (!keep_initrd) {
		poison_init_mem((void *)start, PAGE_ALIGN(end) - start);
		totalram_pages += free_area(__phys_to_pfn(__pa(start)),
					    __phys_to_pfn(__pa(end)),
					    "initrd");
	}
}

static int __init keepinitrd_setup(char *__unused)
{
	keep_initrd = 1;
	return 1;
}

__setup("keepinitrd", keepinitrd_setup);
#endif<|MERGE_RESOLUTION|>--- conflicted
+++ resolved
@@ -725,20 +725,17 @@
 				    "TCM link");
 #endif
 
-<<<<<<< HEAD
 /* for Zynq, don't let the kernel free up this init memory as it will get
  * used for DMAs (lower 512K) which is not allowed, the ARCH_ZYNQ isn't
  * setup right to allow machine_is_zynq to work
  */
-#ifndef CONFIG_ARCH_ZYNQ
-=======
+//#ifndef CONFIG_ARCH_ZYNQ
 	poison_init_mem(__init_begin, __init_end - __init_begin);
->>>>>>> 192cfd58
 	if (!machine_is_integrator() && !machine_is_cintegrator())
 		totalram_pages += free_area(__phys_to_pfn(__pa(__init_begin)),
 					    __phys_to_pfn(__pa(__init_end)),
 					    "init");
-#endif
+//#endif
 }
 
 #ifdef CONFIG_BLK_DEV_INITRD
