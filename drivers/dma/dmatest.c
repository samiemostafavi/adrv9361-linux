--- conflicted
+++ resolved
@@ -502,13 +502,9 @@
 			break;
 		}
 
-<<<<<<< HEAD
 		align = 3;
 
-		if (params->noverify) {
-=======
 		if (params->noverify)
->>>>>>> 39a88044
 			len = params->buf_size;
 		else
 			len = dmatest_random() % params->buf_size + 1;
