--- conflicted
+++ resolved
@@ -559,15 +559,14 @@
 	help
 	  Enable support for Xilinx ZynqMP DMA controller.
 
-<<<<<<< HEAD
-config XILINX_DMA
+config XILINX_DMA_OLD
 	tristate "Xilinx DMA engines support"
 	select DMA_ENGINE
 	help
 	  Enable support for the Xilinx DMA controllers. It supports three DMA
 	  engines: Axi Central DMA (memory to memory transfer), Axi DMA (memory and
 	  device transfer), and Axi VDMA (memory and video device transfer).
-=======
+
 config XILINX_PS_PCIE_DMA
 	tristate "Xilinx PS PCIe DMA support"
 	depends on (PCI && X86_64 || ARM64)
@@ -579,7 +578,6 @@
 	  Say Y here if you have such a chipset.
 
 	  If unsure, say N.
->>>>>>> 5e5e8958
 
 config ZX_DMA
 	tristate "ZTE ZX296702 DMA support"
