--- conflicted
+++ resolved
@@ -734,17 +734,10 @@
 
 	/* PCI errors [4.15.2.4] */
 	if (unlikely ((status & STS_FATAL) != 0)) {
-<<<<<<< HEAD
-		dbg_cmd(ehci, "fatal", cmd);
-		dbg_status(ehci, "fatal", status);
-		if (status & STS_HALT) {
-			ehci_err (ehci, "fatal error\n");
-=======
 		ehci_err(ehci, "fatal error\n");
 		dbg_cmd(ehci, "fatal", cmd);
 		dbg_status(ehci, "fatal", status);
 		ehci_halt(ehci);
->>>>>>> c07f62e5
 dead:
 		ehci_reset(ehci);
 		ehci_writel(ehci, 0, &ehci->regs->configured_flag);
