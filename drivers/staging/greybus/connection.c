/*
 * Greybus connections
 *
 * Copyright 2014 Google Inc.
 * Copyright 2014 Linaro Ltd.
 *
 * Released under the GPLv2 only.
 */

#include <linux/workqueue.h>

#include "greybus.h"

static DEFINE_SPINLOCK(gb_connections_lock);

/* This is only used at initialization time; no locking is required. */
static struct gb_connection *
gb_connection_intf_find(struct gb_interface *intf, u16 cport_id)
{
	struct greybus_host_device *hd = intf->hd;
	struct gb_connection *connection;

	list_for_each_entry(connection, &hd->connections, hd_links)
		if (connection->bundle->intf == intf &&
				connection->intf_cport_id == cport_id)
			return connection;
	return NULL;
}

static struct gb_connection *
gb_connection_hd_find(struct greybus_host_device *hd, u16 cport_id)
{
	struct gb_connection *connection;
	unsigned long flags;

	spin_lock_irqsave(&gb_connections_lock, flags);
	list_for_each_entry(connection, &hd->connections, hd_links)
		if (connection->hd_cport_id == cport_id)
			goto found;
	connection = NULL;
found:
	spin_unlock_irqrestore(&gb_connections_lock, flags);

	return connection;
}

/*
 * Callback from the host driver to let us know that data has been
 * received on the bundle.
 */
void greybus_data_rcvd(struct greybus_host_device *hd, u16 cport_id,
			u8 *data, size_t length)
{
	struct gb_connection *connection;

	connection = gb_connection_hd_find(hd, cport_id);
	if (!connection) {
		dev_err(hd->parent,
			"nonexistent connection (%zu bytes dropped)\n", length);
		return;
	}
	gb_connection_recv(connection, data, length);
}
EXPORT_SYMBOL_GPL(greybus_data_rcvd);

static ssize_t state_show(struct device *dev, struct device_attribute *attr,
			  char *buf)
{
	struct gb_connection *connection = to_gb_connection(dev);
	enum gb_connection_state state;

	spin_lock_irq(&connection->lock);
	state = connection->state;
	spin_unlock_irq(&connection->lock);

	return sprintf(buf, "%d\n", state);
}
static DEVICE_ATTR_RO(state);

static ssize_t
protocol_id_show(struct device *dev, struct device_attribute *attr, char *buf)
{
	struct gb_connection *connection = to_gb_connection(dev);

	if (connection->protocol)
		return sprintf(buf, "%d\n", connection->protocol->id);
	else
		return -EINVAL;
}
static DEVICE_ATTR_RO(protocol_id);

static struct attribute *connection_attrs[] = {
	&dev_attr_state.attr,
	&dev_attr_protocol_id.attr,
	NULL,
};

ATTRIBUTE_GROUPS(connection);

static void gb_connection_release(struct device *dev)
{
	struct gb_connection *connection = to_gb_connection(dev);

	destroy_workqueue(connection->wq);
	kfree(connection);
}

struct device_type greybus_connection_type = {
	.name =		"greybus_connection",
	.release =	gb_connection_release,
};


int svc_update_connection(struct gb_interface *intf,
			  struct gb_connection *connection)
{
	struct gb_bundle *bundle;

	bundle = gb_bundle_create(intf, GB_SVC_BUNDLE_ID, GREYBUS_CLASS_SVC);
	if (!bundle)
		return -EINVAL;

	device_del(&connection->dev);
	connection->bundle = bundle;
	connection->dev.parent = &bundle->dev;
	dev_set_name(&connection->dev, "%s:%d", dev_name(&bundle->dev),
		     GB_SVC_CPORT_ID);

	WARN_ON(device_add(&connection->dev));

	spin_lock_irq(&gb_connections_lock);
	list_add(&connection->bundle_links, &bundle->connections);
	spin_unlock_irq(&gb_connections_lock);

	return 0;
}

void gb_connection_bind_protocol(struct gb_connection *connection)
{
	struct gb_protocol *protocol;

	/* If we already have a protocol bound here, just return */
	if (connection->protocol)
		return;

	protocol = gb_protocol_get(connection->protocol_id,
				   connection->major,
				   connection->minor);
	if (!protocol)
		return;
	connection->protocol = protocol;

	/*
	 * If we have a valid device_id for the interface block, then we have an
	 * active device, so bring up the connection at the same time.
	 */
	if ((!connection->bundle &&
	     connection->hd_cport_id == GB_SVC_CPORT_ID) ||
	    connection->bundle->intf->device_id != GB_DEVICE_ID_BAD)
		gb_connection_init(connection);
}

/*
 * Set up a Greybus connection, representing the bidirectional link
 * between a CPort on a (local) Greybus host device and a CPort on
 * another Greybus module.
 *
 * A connection also maintains the state of operations sent over the
 * connection.
 *
 * Returns a pointer to the new connection if successful, or a null
 * pointer otherwise.
 */
struct gb_connection *
gb_connection_create_range(struct greybus_host_device *hd,
			   struct gb_bundle *bundle, struct device *parent,
			   u16 cport_id, u8 protocol_id, u32 ida_start,
			   u32 ida_end)
{
	struct gb_connection *connection;
	struct ida *id_map = &hd->cport_id_map;
	int hd_cport_id;
	int retval;
	u8 major = 0;
	u8 minor = 1;

	/*
	 * If a manifest tries to reuse a cport, reject it.  We
	 * initialize connections serially so we don't need to worry
	 * about holding the connection lock.
	 */
	if (bundle && gb_connection_intf_find(bundle->intf, cport_id)) {
		pr_err("duplicate interface cport id 0x%04hx\n", cport_id);
		return NULL;
	}

	hd_cport_id = ida_simple_get(id_map, ida_start, ida_end, GFP_KERNEL);
	if (hd_cport_id < 0)
		return NULL;

	connection = kzalloc(sizeof(*connection), GFP_KERNEL);
	if (!connection)
		goto err_remove_ida;

	connection->hd_cport_id = hd_cport_id;
	connection->intf_cport_id = cport_id;
	connection->hd = hd;

	connection->protocol_id = protocol_id;
	connection->major = major;
	connection->minor = minor;

	connection->bundle = bundle;
	connection->state = GB_CONNECTION_STATE_DISABLED;

	atomic_set(&connection->op_cycle, 0);
	spin_lock_init(&connection->lock);
	INIT_LIST_HEAD(&connection->operations);

	connection->wq = alloc_workqueue("%s:%d", WQ_UNBOUND, 1,
					 dev_name(parent), cport_id);
	if (!connection->wq)
		goto err_free_connection;

	connection->dev.parent = parent;
	connection->dev.bus = &greybus_bus_type;
	connection->dev.type = &greybus_connection_type;
	connection->dev.groups = connection_groups;
	device_initialize(&connection->dev);
	dev_set_name(&connection->dev, "%s:%d",
		     dev_name(parent), cport_id);

	retval = device_add(&connection->dev);
	if (retval) {
		connection->hd_cport_id = CPORT_ID_BAD;
		put_device(&connection->dev);

		pr_err("failed to add connection device for cport 0x%04hx\n",
			cport_id);

		goto err_remove_ida;
	}

	spin_lock_irq(&gb_connections_lock);
	list_add(&connection->hd_links, &hd->connections);

	if (bundle)
		list_add(&connection->bundle_links, &bundle->connections);
	else
		INIT_LIST_HEAD(&connection->bundle_links);

	spin_unlock_irq(&gb_connections_lock);

	if (hd_cport_id != GB_SVC_CPORT_ID) {
		gb_svc_connection_create(hd->svc,
					 hd->endo->ap_intf_id, hd_cport_id,
					 bundle->intf->interface_id, cport_id);
	}

	gb_connection_bind_protocol(connection);
	if (!connection->protocol)
		dev_warn(&connection->dev,
			 "protocol 0x%02hhx handler not found\n", protocol_id);

	return connection;

err_free_connection:
	kfree(connection);
err_remove_ida:
	ida_simple_remove(id_map, hd_cport_id);

	return NULL;
}

struct gb_connection *gb_connection_create(struct gb_bundle *bundle,
				u16 cport_id, u8 protocol_id)
{
	return gb_connection_create_range(bundle->intf->hd, bundle,
					  &bundle->dev, cport_id, protocol_id,
					  0, CPORT_ID_MAX);
}

/*
 * Cancel all active operations on a connection.
 *
 * Should only be called during connection tear down.
 */
static void gb_connection_cancel_operations(struct gb_connection *connection,
						int errno)
{
	struct gb_operation *operation;

	spin_lock_irq(&connection->lock);
	while (!list_empty(&connection->operations)) {
		operation = list_last_entry(&connection->operations,
						struct gb_operation, links);
		gb_operation_get(operation);
		spin_unlock_irq(&connection->lock);

		if (gb_operation_is_incoming(operation))
			gb_operation_cancel_incoming(operation, errno);
		else
			gb_operation_cancel(operation, errno);

		gb_operation_put(operation);

		spin_lock_irq(&connection->lock);
	}
	spin_unlock_irq(&connection->lock);
}

/*
 * Tear down a previously set up connection.
 */
void gb_connection_destroy(struct gb_connection *connection)
{
	struct ida *id_map;

	if (WARN_ON(!connection))
		return;

	spin_lock_irq(&gb_connections_lock);
	list_del(&connection->bundle_links);
	list_del(&connection->hd_links);
	spin_unlock_irq(&gb_connections_lock);

	if (connection->protocol)
		gb_protocol_put(connection->protocol);
	connection->protocol = NULL;

	id_map = &connection->hd->cport_id_map;
	ida_simple_remove(id_map, connection->hd_cport_id);
	connection->hd_cport_id = CPORT_ID_BAD;

	device_unregister(&connection->dev);
}

static void gb_connection_disconnected(struct gb_connection *connection)
{
	struct gb_control *control;
	int cport_id = connection->intf_cport_id;
	int ret;

	/*
	 * Inform Interface about In-active CPorts. We don't need to do this
	 * operation for control cport.
	 */
	if (cport_id == GB_CONTROL_CPORT_ID)
		return;

	control = connection->bundle->intf->control;

	ret = gb_control_disconnected_operation(control, cport_id);
	if (ret)
		dev_warn(&connection->dev,
			"Failed to disconnect CPort-%d (%d)\n", cport_id, ret);
}

int gb_connection_init(struct gb_connection *connection)
{
	int cport_id = connection->intf_cport_id;
	int ret;

	if (!connection->protocol) {
		dev_warn(&connection->dev, "init without protocol.\n");
		return 0;
	}

	/*
	 * Inform Interface about Active CPorts. We don't need to do this
	 * operation for control cport.
	 */
	if (cport_id != GB_CONTROL_CPORT_ID &&
	    connection->hd_cport_id != GB_SVC_CPORT_ID) {
		struct gb_control *control = connection->bundle->intf->control;

		ret = gb_control_connected_operation(control, cport_id);
		if (ret) {
			dev_warn(&connection->dev,
				 "Failed to connect CPort-%d (%d)\n",
				 cport_id, ret);
			return 0;
		}
	}

	/* Need to enable the connection to initialize it */
	spin_lock_irq(&connection->lock);
	connection->state = GB_CONNECTION_STATE_ENABLED;
	spin_unlock_irq(&connection->lock);

	/*
	 * Request protocol version supported by the module. We don't need to do
	 * this for SVC as that is initiated by the SVC.
	 */
	if (connection->hd_cport_id != GB_SVC_CPORT_ID) {
		ret = gb_protocol_get_version(connection, NULL, 0);
		if (ret) {
			dev_err(&connection->dev,
				"Failed to get version CPort-%d (%d)\n",
				cport_id, ret);
			goto disconnect;
		}
	}

	ret = connection->protocol->connection_init(connection);
	if (!ret)
		return 0;

disconnect:
	spin_lock_irq(&connection->lock);
	connection->state = GB_CONNECTION_STATE_ERROR;
	spin_unlock_irq(&connection->lock);

	gb_connection_disconnected(connection);
	return ret;
}

void gb_connection_exit(struct gb_connection *connection)
{
	if (!connection->protocol) {
		dev_warn(&connection->dev, "exit without protocol.\n");
		return;
	}

	spin_lock_irq(&connection->lock);
	if (connection->state != GB_CONNECTION_STATE_ENABLED) {
		spin_unlock_irq(&connection->lock);
		return;
	}
	connection->state = GB_CONNECTION_STATE_DESTROYING;
	spin_unlock_irq(&connection->lock);

	gb_connection_cancel_operations(connection, -ESHUTDOWN);

	connection->protocol->connection_exit(connection);
<<<<<<< HEAD

	/*
	 * Inform Interface about In-active CPorts. We don't need to do this
	 * operation for control cport.
	 */
	if (cport_id != GB_CONTROL_CPORT_ID &&
	    connection->hd_cport_id != GB_SVC_CPORT_ID) {
		struct gb_control *control = connection->bundle->intf->control;
		int ret;

		ret = gb_control_disconnected_operation(control, cport_id);
		if (ret)
			dev_warn(&connection->dev,
				 "Failed to disconnect CPort-%d (%d)\n",
				 cport_id, ret);
	}
=======
	gb_connection_disconnected(connection);
>>>>>>> bf814547
}

void gb_hd_connections_exit(struct greybus_host_device *hd)
{
	struct gb_connection *connection;

	list_for_each_entry(connection, &hd->connections, hd_links) {
		gb_connection_exit(connection);
		gb_connection_destroy(connection);
	}
}<|MERGE_RESOLUTION|>--- conflicted
+++ resolved
@@ -345,7 +345,8 @@
 	 * Inform Interface about In-active CPorts. We don't need to do this
 	 * operation for control cport.
 	 */
-	if (cport_id == GB_CONTROL_CPORT_ID)
+	if ((cport_id == GB_CONTROL_CPORT_ID) ||
+	    (connection->hd_cport_id == GB_SVC_CPORT_ID))
 		return;
 
 	control = connection->bundle->intf->control;
@@ -433,26 +434,7 @@
 	gb_connection_cancel_operations(connection, -ESHUTDOWN);
 
 	connection->protocol->connection_exit(connection);
-<<<<<<< HEAD
-
-	/*
-	 * Inform Interface about In-active CPorts. We don't need to do this
-	 * operation for control cport.
-	 */
-	if (cport_id != GB_CONTROL_CPORT_ID &&
-	    connection->hd_cport_id != GB_SVC_CPORT_ID) {
-		struct gb_control *control = connection->bundle->intf->control;
-		int ret;
-
-		ret = gb_control_disconnected_operation(control, cport_id);
-		if (ret)
-			dev_warn(&connection->dev,
-				 "Failed to disconnect CPort-%d (%d)\n",
-				 cport_id, ret);
-	}
-=======
 	gb_connection_disconnected(connection);
->>>>>>> bf814547
 }
 
 void gb_hd_connections_exit(struct greybus_host_device *hd)
