--- conflicted
+++ resolved
@@ -110,8 +110,6 @@
 	return ret;
 }
 
-<<<<<<< HEAD
-=======
 static
 void iwl_mvm_beacon_filter_set_cqm_params(struct iwl_mvm *mvm,
 					  struct ieee80211_vif *vif,
@@ -129,7 +127,6 @@
 	cmd->ba_enable_beacon_abort = cpu_to_le32(mvmvif->bf_data.ba_enabled);
 }
 
->>>>>>> 076f0d20
 int iwl_mvm_update_beacon_abort(struct iwl_mvm *mvm,
 				struct ieee80211_vif *vif, bool enable)
 {
@@ -146,11 +143,8 @@
 	if (mvm->cur_ucode == IWL_UCODE_WOWLAN)
 		cmd.ba_escape_timer = cpu_to_le32(IWL_BA_ESCAPE_TIMER_D3);
 
-<<<<<<< HEAD
-=======
 	mvmvif->bf_data.ba_enabled = enable;
 	iwl_mvm_beacon_filter_set_cqm_params(mvm, vif, &cmd);
->>>>>>> 076f0d20
 	iwl_mvm_beacon_filter_debugfs_parameters(vif, &cmd);
 	return iwl_mvm_beacon_filter_send_cmd(mvm, &cmd);
 }
@@ -165,19 +159,6 @@
 	IWL_DEBUG_POWER(mvm, "Keep alive = %u sec\n",
 			le16_to_cpu(cmd->keep_alive_seconds));
 
-<<<<<<< HEAD
-	if (cmd->flags & cpu_to_le16(POWER_FLAGS_POWER_MANAGEMENT_ENA_MSK)) {
-		IWL_DEBUG_POWER(mvm, "Rx timeout = %u usec\n",
-				le32_to_cpu(cmd->rx_data_timeout));
-		IWL_DEBUG_POWER(mvm, "Tx timeout = %u usec\n",
-				le32_to_cpu(cmd->tx_data_timeout));
-		if (cmd->flags & cpu_to_le16(POWER_FLAGS_SKIP_OVER_DTIM_MSK))
-			IWL_DEBUG_POWER(mvm, "DTIM periods to skip = %u\n",
-					cmd->skip_dtim_periods);
-		if (cmd->flags & cpu_to_le16(POWER_FLAGS_LPRX_ENA_MSK))
-			IWL_DEBUG_POWER(mvm, "LP RX RSSI threshold = %u\n",
-					cmd->lprx_rssi_threshold);
-=======
 	if (!(cmd->flags & cpu_to_le16(POWER_FLAGS_POWER_MANAGEMENT_ENA_MSK))) {
 		IWL_DEBUG_POWER(mvm, "Disable power management\n");
 		return;
@@ -202,7 +183,6 @@
 		IWL_DEBUG_POWER(mvm, "QNDP TID = %d\n", cmd->qndp_tid);
 		IWL_DEBUG_POWER(mvm, "ACs flags = 0x%x\n", cmd->uapsd_ac_flags);
 		IWL_DEBUG_POWER(mvm, "Max SP = %d\n", cmd->uapsd_max_sp);
->>>>>>> 076f0d20
 	}
 }
 
@@ -220,10 +200,6 @@
 		iwl_mvm_vif_from_mac80211(vif);
 	enum ieee80211_ac_numbers ac;
 	bool tid_found = false;
-
-	cmd->id_and_color = cpu_to_le32(FW_CMD_ID_AND_COLOR(mvmvif->id,
-							    mvmvif->color));
-	dtimper = hw->conf.ps_dtim_period ?: 1;
 
 	cmd->id_and_color = cpu_to_le32(FW_CMD_ID_AND_COLOR(mvmvif->id,
 							    mvmvif->color));
@@ -291,8 +267,6 @@
 			cpu_to_le32(IWL_MVM_WOWLAN_PS_RX_DATA_TIMEOUT);
 		cmd->tx_data_timeout =
 			cpu_to_le32(IWL_MVM_WOWLAN_PS_TX_DATA_TIMEOUT);
-<<<<<<< HEAD
-=======
 	}
 
 	for (ac = IEEE80211_AC_VO; ac <= IEEE80211_AC_BK; ac++) {
@@ -350,7 +324,6 @@
 			IWL_MVM_PS_HEAVY_TX_THLD_PERCENT;
 		cmd->heavy_rx_thld_percentage =
 			IWL_MVM_PS_HEAVY_RX_THLD_PERCENT;
->>>>>>> 076f0d20
 	}
 
 #ifdef CONFIG_IWLWIFI_DEBUGFS
@@ -381,8 +354,6 @@
 	}
 	if (mvmvif->dbgfs_pm.mask & MVM_DEBUGFS_PM_LPRX_RSSI_THRESHOLD)
 		cmd->lprx_rssi_threshold = mvmvif->dbgfs_pm.lprx_rssi_threshold;
-<<<<<<< HEAD
-=======
 	if (mvmvif->dbgfs_pm.mask & MVM_DEBUGFS_PM_SNOOZE_ENABLE) {
 		if (mvmvif->dbgfs_pm.snooze_ena)
 			cmd->flags |=
@@ -391,7 +362,6 @@
 			cmd->flags &=
 				cpu_to_le16(~POWER_FLAGS_SNOOZE_ENA_MSK);
 	}
->>>>>>> 076f0d20
 #endif /* CONFIG_IWLWIFI_DEBUGFS */
 }
 
@@ -471,11 +441,6 @@
 			 (cmd.flags &
 			 cpu_to_le16(POWER_FLAGS_POWER_SAVE_ENA_MSK)) ?
 			 0 : 1);
-<<<<<<< HEAD
-	pos += scnprintf(buf+pos, bufsz-pos, "skip_dtim_periods = %d\n",
-			 cmd.skip_dtim_periods);
-=======
->>>>>>> 076f0d20
 	pos += scnprintf(buf+pos, bufsz-pos, "power_scheme = %d\n",
 			 iwlmvm_mod_params.power_scheme);
 	pos += scnprintf(buf+pos, bufsz-pos, "flags = 0x%x\n",
@@ -488,12 +453,6 @@
 				 (cmd.flags &
 				 cpu_to_le16(POWER_FLAGS_SKIP_OVER_DTIM_MSK)) ?
 				 1 : 0);
-<<<<<<< HEAD
-		pos += scnprintf(buf+pos, bufsz-pos, "rx_data_timeout = %d\n",
-				 le32_to_cpu(cmd.rx_data_timeout));
-		pos += scnprintf(buf+pos, bufsz-pos, "tx_data_timeout = %d\n",
-				 le32_to_cpu(cmd.tx_data_timeout));
-=======
 		pos += scnprintf(buf+pos, bufsz-pos, "skip_dtim_periods = %d\n",
 				 cmd.skip_dtim_periods);
 		if (!(cmd.flags &
@@ -505,13 +464,10 @@
 					 "tx_data_timeout = %d\n",
 					 le32_to_cpu(cmd.tx_data_timeout));
 		}
->>>>>>> 076f0d20
 		if (cmd.flags & cpu_to_le16(POWER_FLAGS_LPRX_ENA_MSK))
 			pos += scnprintf(buf+pos, bufsz-pos,
 					 "lprx_rssi_threshold = %d\n",
 					 cmd.lprx_rssi_threshold);
-<<<<<<< HEAD
-=======
 		if (cmd.flags & cpu_to_le16(POWER_FLAGS_ADVANCE_PM_ENA_MSK)) {
 			pos +=
 			scnprintf(buf+pos, bufsz-pos,
@@ -555,7 +511,6 @@
 					 "snooze_window = %d\n",
 					 cmd.snooze_window);
 		}
->>>>>>> 076f0d20
 	}
 	return pos;
 }
@@ -638,8 +593,6 @@
 	return ret;
 }
 
-<<<<<<< HEAD
-=======
 int iwl_mvm_update_beacon_filter(struct iwl_mvm *mvm,
 				 struct ieee80211_vif *vif)
 {
@@ -651,7 +604,6 @@
 	return iwl_mvm_enable_beacon_filter(mvm, vif);
 }
 
->>>>>>> 076f0d20
 const struct iwl_mvm_power_ops pm_mac_ops = {
 	.power_update_mode = iwl_mvm_power_mac_update_mode,
 	.power_disable = iwl_mvm_power_mac_disable,
