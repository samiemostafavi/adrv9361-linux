--- conflicted
+++ resolved
@@ -387,12 +387,8 @@
 
 /* This is always called in spinlock protected mode, so
  * modify timeout timer is safe here */
-<<<<<<< HEAD
-void hsu_dma_rx(struct uart_hsu_port *up, u32 int_sts, unsigned long *flags)
-=======
 static void hsu_dma_rx(struct uart_hsu_port *up, u32 int_sts,
 			unsigned long *flags)
->>>>>>> d8ec26d7
 {
 	struct hsu_dma_buffer *dbuf = &up->rxbuf;
 	struct hsu_dma_chan *chan = up->rxc;
