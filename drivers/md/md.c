--- conflicted
+++ resolved
@@ -6715,15 +6715,6 @@
 }
 EXPORT_SYMBOL_GPL(md_allow_write);
 
-<<<<<<< HEAD
-void md_unplug(mddev_t *mddev)
-{
-	if (mddev->plug)
-		mddev->plug->unplug_fn(mddev->plug);
-}
-
-=======
->>>>>>> d762f438
 #define SYNC_MARKS	10
 #define	SYNC_MARK_STEP	(3*HZ)
 void md_do_sync(mddev_t *mddev)
