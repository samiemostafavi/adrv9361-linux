--- conflicted
+++ resolved
@@ -216,7 +216,7 @@
 	u32 ctrl_reg;
 	u32 req_hz;
 	u32 baud_rate_val;
-	unsigned long flags, frequency;
+	unsigned long flags;
 
 	bits_per_word = (transfer) ?
 			transfer->bits_per_word : spi->bits_per_word;
@@ -227,8 +227,6 @@
 			__func__, spi->bits_per_word);
 		return -EINVAL;
 	}
-
-	frequency = clk_get_rate(xspi->devclk);
 
 	spin_lock_irqsave(&xspi->ctrl_reg_lock, flags);
 
@@ -245,23 +243,15 @@
 	/* Set the clock frequency */
 	if (xspi->speed_hz != req_hz) {
 		baud_rate_val = 0;
-<<<<<<< HEAD
 		while ((baud_rate_val < 8) && (xspi->clk_rate /
-=======
-		while ((baud_rate_val < 8) && (frequency /
->>>>>>> bfd2bdb9
 					(2 << baud_rate_val)) > req_hz)
 			baud_rate_val++;
 
 		ctrl_reg &= 0xFFFFFFC7;
 		ctrl_reg |= (baud_rate_val << 3);
 
-<<<<<<< HEAD
 		xspi->speed_hz =
 			(xspi->clk_rate / (2 << baud_rate_val));
-=======
-		xspi->speed_hz = (frequency / (2 << baud_rate_val));
->>>>>>> bfd2bdb9
 	}
 
 	xspips_write(xspi->regs + XSPIPS_CR_OFFSET, ctrl_reg);
