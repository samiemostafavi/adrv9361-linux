ifneq ($(CONFIG_ARM),y)
obj-y	+= manage.o
obj-$(CONFIG_HOTPLUG_CPU)		+= cpu_hotplug.o
endif
<<<<<<< HEAD
obj-y	+= grant-table.o features.o events.o balloon.o
=======
obj-$(CONFIG_X86)			+= fallback.o
obj-y	+= grant-table.o features.o events.o
>>>>>>> 29594404
obj-y	+= xenbus/

nostackp := $(call cc-option, -fno-stack-protector)
CFLAGS_features.o			:= $(nostackp)

dom0-$(CONFIG_PCI) += pci.o
dom0-$(CONFIG_USB_SUPPORT) += dbgp.o
dom0-$(CONFIG_ACPI) += acpi.o $(xen-pad-y)
xen-pad-$(CONFIG_X86) += xen-acpi-pad.o
dom0-$(CONFIG_X86) += pcpu.o
obj-$(CONFIG_XEN_DOM0)			+= $(dom0-y)
obj-$(CONFIG_BLOCK)			+= biomerge.o
obj-$(CONFIG_XEN_XENCOMM)		+= xencomm.o
obj-$(CONFIG_XEN_BALLOON)		+= xen-balloon.o
obj-$(CONFIG_XEN_SELFBALLOONING)	+= xen-selfballoon.o
obj-$(CONFIG_XEN_DEV_EVTCHN)		+= xen-evtchn.o
obj-$(CONFIG_XEN_GNTDEV)		+= xen-gntdev.o
obj-$(CONFIG_XEN_GRANT_DEV_ALLOC)	+= xen-gntalloc.o
obj-$(CONFIG_XENFS)			+= xenfs/
obj-$(CONFIG_XEN_SYS_HYPERVISOR)	+= sys-hypervisor.o
obj-$(CONFIG_XEN_PVHVM)			+= platform-pci.o
obj-$(CONFIG_XEN_TMEM)			+= tmem.o
obj-$(CONFIG_SWIOTLB_XEN)		+= swiotlb-xen.o
obj-$(CONFIG_XEN_MCE_LOG)		+= mcelog.o
obj-$(CONFIG_XEN_PCIDEV_BACKEND)	+= xen-pciback/
obj-$(CONFIG_XEN_PRIVCMD)		+= xen-privcmd.o
obj-$(CONFIG_XEN_ACPI_PROCESSOR)	+= xen-acpi-processor.o
xen-evtchn-y				:= evtchn.o
xen-gntdev-y				:= gntdev.o
xen-gntalloc-y				:= gntalloc.o
xen-privcmd-y				:= privcmd.o<|MERGE_RESOLUTION|>--- conflicted
+++ resolved
@@ -2,12 +2,8 @@
 obj-y	+= manage.o
 obj-$(CONFIG_HOTPLUG_CPU)		+= cpu_hotplug.o
 endif
-<<<<<<< HEAD
+obj-$(CONFIG_X86)			+= fallback.o
 obj-y	+= grant-table.o features.o events.o balloon.o
-=======
-obj-$(CONFIG_X86)			+= fallback.o
-obj-y	+= grant-table.o features.o events.o
->>>>>>> 29594404
 obj-y	+= xenbus/
 
 nostackp := $(call cc-option, -fno-stack-protector)
