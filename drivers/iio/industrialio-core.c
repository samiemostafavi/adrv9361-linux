--- conflicted
+++ resolved
@@ -542,11 +542,7 @@
 			   enum iio_shared_by shared_by)
 {
 	int ret = 0;
-<<<<<<< HEAD
 	char *name = NULL;
-=======
-	char *name_format = NULL;
->>>>>>> 91a9ab14
 	char *full_postfix;
 	sysfs_attr_init(&dev_attr->attr);
 
@@ -578,27 +574,15 @@
 	if (chan->differential) { /* Differential can not have modifier */
 		switch (shared_by) {
 		case IIO_SHARED_BY_ALL:
-<<<<<<< HEAD
 			name = kasprintf(GFP_KERNEL, "%s", full_postfix);
 			break;
 		case IIO_SHARED_BY_DIR:
 			name = kasprintf(GFP_KERNEL, "%s_%s",
-=======
-			name_format = kasprintf(GFP_KERNEL, "%s", full_postfix);
-			break;
-		case IIO_SHARED_BY_DIR:
-			name_format = kasprintf(GFP_KERNEL, "%s_%s",
->>>>>>> 91a9ab14
 						iio_direction[chan->output],
 						full_postfix);
 			break;
 		case IIO_SHARED_BY_TYPE:
-<<<<<<< HEAD
 			name = kasprintf(GFP_KERNEL, "%s_%s-%s_%s",
-=======
-			name_format
-				= kasprintf(GFP_KERNEL, "%s_%s-%s_%s",
->>>>>>> 91a9ab14
 					    iio_direction[chan->output],
 					    iio_chan_type_name_spec[chan->type],
 					    iio_chan_type_name_spec[chan->type],
@@ -610,12 +594,7 @@
 				ret = -EINVAL;
 				goto error_free_full_postfix;
 			}
-<<<<<<< HEAD
 			name = kasprintf(GFP_KERNEL,
-=======
-			name_format
-				= kasprintf(GFP_KERNEL,
->>>>>>> 91a9ab14
 					    "%s_%s%d-%s%d_%s",
 					    iio_direction[chan->output],
 					    iio_chan_type_name_spec[chan->type],
@@ -628,27 +607,15 @@
 	} else { /* Single ended */
 		switch (shared_by) {
 		case IIO_SHARED_BY_ALL:
-<<<<<<< HEAD
 			name = kasprintf(GFP_KERNEL, "%s", full_postfix);
 			break;
 		case IIO_SHARED_BY_DIR:
 			name = kasprintf(GFP_KERNEL, "%s_%s",
-=======
-			name_format = kasprintf(GFP_KERNEL, "%s", full_postfix);
-			break;
-		case IIO_SHARED_BY_DIR:
-			name_format = kasprintf(GFP_KERNEL, "%s_%s",
->>>>>>> 91a9ab14
 						iio_direction[chan->output],
 						full_postfix);
 			break;
 		case IIO_SHARED_BY_TYPE:
-<<<<<<< HEAD
 			name = kasprintf(GFP_KERNEL, "%s_%s_%s",
-=======
-			name_format
-				= kasprintf(GFP_KERNEL, "%s_%s_%s",
->>>>>>> 91a9ab14
 					    iio_direction[chan->output],
 					    iio_chan_type_name_spec[chan->type],
 					    full_postfix);
@@ -656,23 +623,13 @@
 
 		case IIO_SEPARATE:
 			if (chan->indexed)
-<<<<<<< HEAD
 				name = kasprintf(GFP_KERNEL, "%s_%s%d_%s",
-=======
-				name_format
-					= kasprintf(GFP_KERNEL, "%s_%s%d_%s",
->>>>>>> 91a9ab14
 						    iio_direction[chan->output],
 						    iio_chan_type_name_spec[chan->type],
 						    chan->channel,
 						    full_postfix);
 			else
-<<<<<<< HEAD
 				name = kasprintf(GFP_KERNEL, "%s_%s_%s",
-=======
-				name_format
-					= kasprintf(GFP_KERNEL, "%s_%s_%s",
->>>>>>> 91a9ab14
 						    iio_direction[chan->output],
 						    iio_chan_type_name_spec[chan->type],
 						    full_postfix);
@@ -694,12 +651,7 @@
 		dev_attr->attr.mode |= S_IWUSR;
 		dev_attr->store = writefunc;
 	}
-<<<<<<< HEAD
-
-=======
-error_free_name_format:
-	kfree(name_format);
->>>>>>> 91a9ab14
+
 error_free_full_postfix:
 	kfree(full_postfix);
 
@@ -1104,12 +1056,8 @@
 	if (!indio_dev->info)
 		return -ENODEV;
 
-<<<<<<< HEAD
 	switch (cmd) {
 	case IIO_GET_EVENT_FD_IOCTL:
-=======
-	if (cmd == IIO_GET_EVENT_FD_IOCTL) {
->>>>>>> 91a9ab14
 		fd = iio_event_getfd(indio_dev);
 		if (copy_to_user(ip, &fd, sizeof(fd)))
 			return -EFAULT;
