--- conflicted
+++ resolved
@@ -2416,12 +2416,8 @@
 	void *ptr = req->data;
 	int type, olen;
 	unsigned long val;
-<<<<<<< HEAD
-	struct l2cap_conf_rfc rfc;
+	struct l2cap_conf_rfc rfc = { .mode = L2CAP_MODE_BASIC };
 	struct l2cap_conf_efs efs;
-=======
-	struct l2cap_conf_rfc rfc = { .mode = L2CAP_MODE_BASIC };
->>>>>>> d7660918
 
 	BT_DBG("chan %p, rsp %p, len %d, req %p", chan, rsp, len, data);
 
